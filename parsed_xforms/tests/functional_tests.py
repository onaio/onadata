--- conflicted
+++ resolved
@@ -13,14 +13,10 @@
 from xform_manager.factory import XFormManagerFactory
 xfactory = XFormManagerFactory()
 
-<<<<<<< HEAD
 from parsed_xforms.models import xform_instances, ParsedInstance
 from parsed_xforms.views import map_data_points
 from nga_districts.models import Zone, State, LGA
 import common_tags as tag
-=======
-#from parsed_xforms.models import xform_instances
->>>>>>> fe2f5134
 
 import re
 
@@ -60,16 +56,8 @@
             self.assertEqual(pi.lga, self.lga)
     
     def test_map_data_is_accessible(self):
-<<<<<<< HEAD
         url = reverse(map_data_points, kwargs={'lga_id' : self.lga.id})
         response = self.client.post(url)
-=======
-        c = Client()
-        
-        self.assertEqual(Instance.objects.count(), 2)
-        
-        response = c.get("%s/data/map_data" % PARSED_XFORMS_URL_ROOT)
->>>>>>> fe2f5134
         self.assertEqual(response.status_code, 200)
     
         json_response = re.sub("Content-Type: text/html; charset=utf-8", "", str(response)).strip()
