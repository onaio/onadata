from datetime import date, datetime
import decimal
import os
import pytz
import re
import tempfile
import traceback

from django.conf import settings
from django.contrib.auth.models import User
from django.core.exceptions import ValidationError
from django.core.files.storage import get_storage_class
from django.core.mail import mail_admins
from django.core.servers.basehttp import FileWrapper
from django.db import IntegrityError
from django.db import transaction
from django.http import HttpResponse
from django.shortcuts import get_object_or_404
from django.utils.translation import ugettext as _
from modilabs.utils.subprocess_timeout import ProcessTimedOut
from pyxform.errors import PyXFormError

from odk_logger.models import Attachment
from odk_logger.models import Instance
<<<<<<< HEAD
from odk_logger.models.instance import InstanceHistory
from odk_viewer.models import ParsedInstance
from odk_logger.models import XForm
from odk_logger.models.xform import XLSFormError
from odk_logger.xform_instance_parser import InstanceInvalidUserError, \
    IsNotCrowdformError, DuplicateInstance, clean_and_parse_xml, \
    get_uuid_from_xml
=======
from odk_viewer.models import ParsedInstance, DataDictionary
from odk_logger.models import SurveyType
from odk_logger.models import XForm
from odk_logger.models.xform import XLSFormError
from odk_logger.xform_instance_parser import InstanceParseError,\
     InstanceInvalidUserError, IsNotCrowdformError, DuplicateInstance
from utils.viewer_tools import get_path, django_file
>>>>>>> 92cbaf47


OPEN_ROSA_VERSION_HEADER = 'X-OpenRosa-Version'
HTTP_OPEN_ROSA_VERSION_HEADER = 'HTTP_X_OPENROSA_VERSION'
OPEN_ROSA_VERSION = '1.0'
DEFAULT_CONTENT_TYPE = 'text/xml; charset=utf-8'
DEFAULT_CONTENT_LENGTH = 5000000

uuid_regex = re.compile(r'<formhub><uuid>([^<]+)</uuid></formhub>',
                        re.DOTALL)


@transaction.commit_on_success
def create_instance(username, xml_file, media_files,
                    status=u'submitted_via_web', uuid=None):
    """
    I used to check if this file had been submitted already, I've
    taken this out because it was too slow. Now we're going to create
    a way for an admin to mark duplicate instances. This should
    simplify things a bit.
    Submission cases:
        If there is a username and no uuid, submitting an old ODK form.
        If there is no username and a uuid, submitting a touchform.
        If there is a username and a uuid, submitting a new ODK form.
    """
    xml = xml_file.read()
    is_touchform = False
    # check alternative form submission ids
    if not uuid:
        # parse UUID from uploaded XML
        split_xml = uuid_regex.split(xml)

        # check that xml has UUID, then it is a crowdform
        if len(split_xml) > 1:
            uuid = split_xml[1]
    else:
        # is a touchform
        is_touchform = True

    if not username and not uuid:
        raise InstanceInvalidUserError()

    if uuid:
        # try find the fomr by its uuid which is the ideal condition
        if XForm.objects.filter(uuid=uuid).count() > 0:
            xform = XForm.objects.get(uuid=uuid)
            xform_username = xform.user.username

<<<<<<< HEAD
        if xform_username != username and not xform.is_crowd_form \
                and not is_touchform:
            raise IsNotCrowdformError()
=======
            if xform_username != username and not xform.is_crowd_form and not is_touchform:
                raise IsNotCrowdformError()
>>>>>>> 92cbaf47

            username = xform_username
    # else, since we have a username, the Instance creation logic will handle checking for the forms existence by its id_string

    user = get_object_or_404(User, username=username)
    existing_instance_count = Instance.objects.filter(
        xml=xml, user=user).count()

    if existing_instance_count == 0:
        proceed_to_create_instance = True
    else:
        existing_instance = Instance.objects.filter(xml=xml, user=user)[0]
        if existing_instance.xform and\
                not existing_instance.xform.has_start_time:
            proceed_to_create_instance = True
        else:
            # Ignore submission as a duplicate IFF
            #  * a submission's XForm collects start time
            #  * the submitted XML is an exact match with one that
            #    has already been submitted for that user.
            proceed_to_create_instance = False
            raise DuplicateInstance()

    if proceed_to_create_instance:
        # check if its an edit submission
        instance_id = get_uuid_from_xml(xml)
        instances = Instance.objects.filter(uuid=instance_id)
        if instances:
            instance = instances[0]
            instance.xml = xml
            InstanceHistory.objects.create(
                xml=instance.xml, xform_instance=instance)
            instance.save()
        else:
            # new submission
            instance = Instance.objects.create(
                xml=xml, user=user, status=status)
        for f in media_files:
            Attachment.objects.get_or_create(instance=instance, media_file=f)
        if instance.xform is not None:
            pi, created = ParsedInstance.objects.get_or_create(
                instance=instance)
            if not created:
                pi.update_mongo(edit=True)
        return instance
    return None


def report_exception(subject, info, exc_info=None):
    if exc_info:
        cls, err = exc_info[:2]
        info += _(u"Exception in request: %(class)s: %(error)s")\
            % {'class': cls.__name__, 'error': err}
        info += u"".join(traceback.format_exception(*exc_info))

    if settings.DEBUG or settings.TESTING_MODE:
        print subject
        print info
    else:
        mail_admins(subject=subject, message=info)


def round_down_geopoint(num):
    if num:
        decimal_mult = 1000000
        return str(decimal.Decimal(int(num * decimal_mult)) / decimal_mult)
    return None


def response_with_mimetype_and_name(
        mimetype, name, extension=None, show_date=True, file_path=None,
        use_local_filesystem=False, full_mime=False):
    if extension is None:
        extension = mimetype
    if not full_mime:
        mimetype = "application/%s" % mimetype
    if file_path:
        if not use_local_filesystem:
            default_storage = get_storage_class()()
            wrapper = FileWrapper(default_storage.open(file_path))
            response = HttpResponse(wrapper, mimetype=mimetype)
            response['Content-Length'] = default_storage.size(file_path)
        else:
            wrapper = FileWrapper(file(file_path))
            response = HttpResponse(wrapper, mimetype=mimetype)
            response['Content-Length'] = os.path.getsize(file_path)
    else:
        response = HttpResponse(mimetype=mimetype)
    response['Content-Disposition'] = disposition_ext_and_date(
        name, extension, show_date)
    return response


def disposition_ext_and_date(name, extension, show_date=True):
    if name is None:
        return 'attachment;'
    if show_date:
        name = "%s_%s" % (name, date.today().strftime("%Y_%m_%d"))
    return 'attachment; filename=%s.%s' % (name, extension)


def store_temp_file(data):
    tmp = tempfile.TemporaryFile()
    ret = None
    try:
        tmp.write(data)
        tmp.seek(0)
        ret = tmp
    finally:
        tmp.close()
    return ret


def publish_form(callback):
    try:
        return callback()
    except (PyXFormError, XLSFormError) as e:
        return {
            'type': 'alert-error',
            'text': unicode(e),
        }
    except IntegrityError as e:
        return {
            'type': 'alert-error',
            'text': _(u'Form with this id already exists.'),
        }
    except ValidationError as e:
        # on clone invalid URL
        return {
            'type': 'alert-error',
            'text': _(u'Invalid URL format.'),
        }
    except AttributeError as e:
        # form.publish returned None, not sure why...
        return {
            'type': 'alert-error',
            'text': unicode(e),
        }
    except ProcessTimedOut as e:
        # catch timeout errors
        return {
            'type': 'alert-error',
            'text': _('Form validation timeout, please try again.'),
        }

def publish_xls_form(xls_file, user, id_string=None):
    """
    Creates or updates a DataDictionary with supplied xls_file, user and optional id_string - if updating
    """
    # get or create DataDictionary based on user and id string
    if id_string:
        dd = DataDictionary.objects.get(user=user,
            id_string=id_string)
        dd.xls = xls_file
        dd.save()
        return dd
    else:
        return DataDictionary.objects.create(
            user=user,
            xls=xls_file
        )



class OpenRosaResponse(HttpResponse):
    status_code = 201

    def __init__(self, *args, **kwargs):
        super(OpenRosaResponse, self).__init__(*args, **kwargs)

        self[OPEN_ROSA_VERSION_HEADER] = OPEN_ROSA_VERSION
        tz = pytz.timezone(settings.TIME_ZONE)
        dt = datetime.now(tz).strftime('%a, %d %b %Y %H:%M:%S %Z')
        self['Date'] = dt
        self['X-OpenRosa-Accept-Content-Length'] = DEFAULT_CONTENT_LENGTH
        self['Content-Type'] = DEFAULT_CONTENT_TYPE
        # wrap content around xml
        self.content = '''<?xml version='1.0' encoding='UTF-8' ?>
<OpenRosaResponse xmlns="http://openrosa.org/http/response">
        <message nature="">%s</message>
</OpenRosaResponse>''' % self.content


class OpenRosaResponseNotFound(OpenRosaResponse):
    status_code = 404


class OpenRosaResponseBadRequest(OpenRosaResponse):
    status_code = 400


class OpenRosaResponseNotAllowed(OpenRosaResponse):
    status_code = 405


def inject_instanceid(instance):
    if get_uuid_from_xml(instance.xml) is None:
        xml = clean_and_parse_xml(instance.xml)
        children = xml.childNodes
        # insert meta and instanceID
        text_node = xml.createTextNode(u"uuid:%s" % instance.uuid)
        instanceid_tag = xml.createElement("instanceID")
        instanceid_tag.appendChild(text_node)
        meta_tag = xml.createElement("meta")
        meta_tag.appendChild(instanceid_tag)
        xml.documentElement.appendChild(meta_tag)
        return xml.toxml()
    return instance.xml<|MERGE_RESOLUTION|>--- conflicted
+++ resolved
@@ -22,23 +22,14 @@
 
 from odk_logger.models import Attachment
 from odk_logger.models import Instance
-<<<<<<< HEAD
 from odk_logger.models.instance import InstanceHistory
-from odk_viewer.models import ParsedInstance
 from odk_logger.models import XForm
 from odk_logger.models.xform import XLSFormError
 from odk_logger.xform_instance_parser import InstanceInvalidUserError, \
     IsNotCrowdformError, DuplicateInstance, clean_and_parse_xml, \
     get_uuid_from_xml
-=======
+
 from odk_viewer.models import ParsedInstance, DataDictionary
-from odk_logger.models import SurveyType
-from odk_logger.models import XForm
-from odk_logger.models.xform import XLSFormError
-from odk_logger.xform_instance_parser import InstanceParseError,\
-     InstanceInvalidUserError, IsNotCrowdformError, DuplicateInstance
-from utils.viewer_tools import get_path, django_file
->>>>>>> 92cbaf47
 
 
 OPEN_ROSA_VERSION_HEADER = 'X-OpenRosa-Version'
@@ -87,14 +78,9 @@
             xform = XForm.objects.get(uuid=uuid)
             xform_username = xform.user.username
 
-<<<<<<< HEAD
-        if xform_username != username and not xform.is_crowd_form \
-                and not is_touchform:
-            raise IsNotCrowdformError()
-=======
-            if xform_username != username and not xform.is_crowd_form and not is_touchform:
+            if xform_username != username and not xform.is_crowd_form \
+                    and not is_touchform:
                 raise IsNotCrowdformError()
->>>>>>> 92cbaf47
 
             username = xform_username
     # else, since we have a username, the Instance creation logic will handle checking for the forms existence by its id_string
