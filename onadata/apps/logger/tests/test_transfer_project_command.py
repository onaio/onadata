"""Tests for project transfer command"""
import os
import sys

from django.contrib.auth import get_user_model
from django.core.management import call_command
from six import StringIO

from onadata.apps.logger.models import Project, XForm
from onadata.apps.main.tests.test_base import TestBase


class TestMoveProjectToAnewOwner(TestBase):  # pylint: disable=C0111
    def test_successful_project_transfer(self):  # pylint: disable=C0103
        """ "Test for a successful project transfer."""
        user_model = get_user_model()
        user_1_data = {
            "username": "user1",
            "email": "user1@test.com",
            "password": "test_pass",
        }
        user_2_data = {
            "username": "user2",
            "email": "user2@test.com",
            "password": "test_pass",
        }
        user1 = user_model.objects.create_user(**user_1_data)
        user2 = user_model.objects.create_user(**user_2_data)
        Project.objects.create(
            name="Test_project_1", organization=user1, created_by=user1
        )
        Project.objects.create(
            name="Test_project_2", organization=user1, created_by=user1
        )
        Project.objects.create(
            name="Test_project_3", organization=user1, created_by=user1
        )
        Project.objects.create(
            name="Test_project_4", organization=user1, created_by=user1
        )
        Project.objects.create(
            name="Test_project_5", organization=user1, created_by=user1
        )
        mock_stdout = StringIO()
        sys.stdout = mock_stdout
        call_command(
            "transferproject",
            current_owner="user1",
            new_owner="user2",
            all_projects=True,
            stdout=mock_stdout,
        )
        expected_output = "Projects transferred successfully"
        self.assertIn(expected_output, mock_stdout.getvalue())
        self.assertEqual(0, Project.objects.filter(organization=user1).count())
        self.assertEqual(5, Project.objects.filter(organization=user2).count())

    def test_single_project_transfer(self):
        """ "Test for a successful project transfer."""
        user_model = get_user_model()
        user_1_data = {
            "username": "user1",
            "email": "user1@test.com",
            "password": "test_pass",
        }
        user_2_data = {
            "username": "user2",
            "email": "user2@test.com",
            "password": "test_pass",
        }
        user1 = user_model.objects.create_user(**user_1_data)
        user2 = user_model.objects.create_user(**user_2_data)
        Project.objects.create(
            name="Test_project_1", organization=user1, created_by=user1
        )
        Project.objects.create(
            name="Test_project_2", organization=user1, created_by=user1
        )
        Project.objects.create(
            name="Test_project_3", organization=user1, created_by=user1
        )
        Project.objects.create(
            name="Test_project_4", organization=user1, created_by=user1
        )

        test_project = Project.objects.create(
            name="Test_project_5", organization=user1, created_by=user1
        )
        mock_stdout = StringIO()
        sys.stdout = mock_stdout
        self.assertIsNotNone(test_project.id)

        call_command(
            "transferproject",
            current_owner="user1",
            new_owner="user2",
            project_id=test_project.id,
        )
        expected_output = "Projects transferred successfully"
        self.assertIn(expected_output, mock_stdout.getvalue())
        self.assertEqual(4, Project.objects.filter(organization=user1).count())
        self.assertEqual(1, Project.objects.filter(organization=user2).count())
        test_project_refetched = Project.objects.get(id=test_project.id)
        self.assertEqual(user2, test_project_refetched.organization)

    def test_xforms_are_transferred_as_well(self):  # pylint: disable=C0103
        """Test the transfer of ownership of the XForms."""
        xls_file_path = os.path.join(
            os.path.dirname(os.path.abspath(__file__)),
<<<<<<< HEAD
            "../fixtures/tutorial/tutorial.xls",
=======
            "../fixtures/tutorial/tutorial.xlsx"
>>>>>>> 75906191
        )
        self._publish_xls_file_and_set_xform(xls_file_path)
        xml_submission_file_path = os.path.join(
            os.path.dirname(os.path.abspath(__file__)),
            "../fixtures/tutorial/instances/tutorial_2012-06-27_11-27-53.xml",
        )

        self._make_submission(xml_submission_file_path)
        self.assertEqual(self.response.status_code, 201)

        user_model = get_user_model()
        user_data = {
            "username": "user",
            "email": "user@test.com",
            "password": "test_pass",
        }
        new_owner = user_model.objects.create_user(**user_data)
        mock_stdout = StringIO()
        sys.stdout = mock_stdout
        call_command(
            "transferproject",
            current_owner="bob",
            new_owner="user",
            all_projects=True,
            stdout=mock_stdout,
        )
        self.assertIn("Projects transferred successfully\n", mock_stdout.getvalue())
        bob = user_model.objects.get(username="bob")
        bobs_forms = XForm.objects.filter(user=bob)
        new_owner_forms = XForm.objects.filter(user=new_owner)
        self.assertEqual(0, bobs_forms.count())
        self.assertEqual(1, new_owner_forms.count())


class TestUserValidation(TestBase):
    """Created this class to specifically test for the user validation.

    When the function is put together with the other test functions above,
    it's stdout is interfering with the other functions causing them to fail.
    stdout.flush() does not help.
    """

    def test_user_given_does_not_exist(self):  # pylint: disable=C0103
        """Test that users are validated before initiating project transfer"""
        mock_stdout = StringIO()
        sys.stdout = mock_stdout
        call_command(
            "transferproject",
            current_owner="user1",
            new_owner="user2",
            all_projects=True,
        )
        expected_output = "User user1 does not existUser user2 does " "not exist\n"
        self.assertEqual(mock_stdout.getvalue(), expected_output)<|MERGE_RESOLUTION|>--- conflicted
+++ resolved
@@ -107,11 +107,7 @@
         """Test the transfer of ownership of the XForms."""
         xls_file_path = os.path.join(
             os.path.dirname(os.path.abspath(__file__)),
-<<<<<<< HEAD
-            "../fixtures/tutorial/tutorial.xls",
-=======
             "../fixtures/tutorial/tutorial.xlsx"
->>>>>>> 75906191
         )
         self._publish_xls_file_and_set_xform(xls_file_path)
         xml_submission_file_path = os.path.join(
