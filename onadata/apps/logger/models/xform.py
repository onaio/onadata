--- conflicted
+++ resolved
@@ -61,7 +61,7 @@
         max_length=MAX_ID_LENGTH,
         default=''
     )
-    _id_string = models.SlugField(
+    id_string = models.SlugField(
         editable=False,
         verbose_name=ugettext_lazy("ID"),
         max_length=MAX_ID_LENGTH,
@@ -88,10 +88,10 @@
 
     class Meta:
         app_label = 'logger'
-        unique_together = (("user", "_id_string"), ("user", "sms_id_string"))
+        unique_together = (("user", "id_string"), ("user", "sms_id_string"))
         verbose_name = ugettext_lazy("XForm")
         verbose_name_plural = ugettext_lazy("XForms")
-        ordering = ("_id_string",)
+        ordering = ("id_string",)
         permissions = (
             ("view_xform", _("Can view associated data")),
             ("report_xform", _("Can make submissions to the form")),
@@ -99,24 +99,18 @@
             ("transfer_xform", _(u"Can transfer form ownership.")),
         )
 
-<<<<<<< HEAD
     def clean_id_string(self):
         return self.cleaned_data["id_string"].lower()
-=======
-    @property
-    def id_string(self):
-        return self._id_string.lower()
->>>>>>> bea92089
 
     def file_name(self):
-        return self._id_string + ".xml"
+        return self.id_string + ".xml"
 
     def url(self):
         return reverse(
             "download_xform",
             kwargs={
                 "username": self.user.username,
-                "id_string": self._id_string
+                "id_string": self.id_string
             }
         )
 
@@ -133,7 +127,7 @@
         matches = self.instance_id_regex.findall(self.xml)
         if len(matches) != 1:
             raise XLSFormError(_("There should be a single id string."))
-        self._id_string = matches[0]
+        self.id_string = matches[0]
 
     def _set_title(self):
         text = re.sub(r"\s+", " ", self.xml)
@@ -171,19 +165,19 @@
         self.id_string = self.id_string.lower()
         self._set_title()
         self._set_description()
-        old_id_string = self._id_string
+        old_id_string = self.id_string
         self._set_id_string()
         self._set_encrypted_field()
         # check if we have an existing id_string,
         # if so, the one must match but only if xform is NOT new
-        if self.pk and old_id_string and old_id_string != self._id_string:
+        if self.pk and old_id_string and old_id_string != self.id_string:
             raise XLSFormError(
                 _(u"Your updated form's id_string '%(new_id)s' must match "
                   "the existing forms' id_string '%(old_id)s'." %
-                  {'new_id': self._id_string, 'old_id': old_id_string}))
+                  {'new_id': self.id_string, 'old_id': old_id_string}))
 
         if getattr(settings, 'STRICT', True) and \
-                not re.search(r"^[\w-]+$", self._id_string):
+                not re.search(r"^[\w-]+$", self.id_string):
             raise XLSFormError(_(u'In strict mode, the XForm ID must be a '
                                'valid slug and contain no spaces.'))
 
@@ -193,9 +187,9 @@
                 # from it's json rep (from XLSForm)
                 # otherwise, use id_string to ensure uniqueness
                 self.sms_id_string = json.loads(self.json).get('sms_keyword',
-                                                               self._id_string)
+                                                               self.id_string)
             except:
-                self.sms_id_string = self._id_string
+                self.sms_id_string = self.id_string
 
         super(XForm, self).save(*args, **kwargs)
 
