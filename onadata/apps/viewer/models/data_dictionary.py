--- conflicted
+++ resolved
@@ -51,23 +51,11 @@
     if xls.name.endswith("json"):
         return FloipSurvey(xls).survey.to_json_dict()
 
-<<<<<<< HEAD
-    file_object = None
-    if xls.name.endswith("csv"):
-        # a csv file gets closed in pyxform, make a copy
-        xls.seek(0)
-        file_object = BytesIO()
-        file_object.write(xls.read())
-        file_object.seek(0)
-        xls.seek(0)
-
-=======
     file_object = xls
     if xls.name.endswith("csv"):
         file_object = None
         if not get_storage_class()().exists(xls.path):
             file_object = StringIO(xls.read().decode("utf-8"))
->>>>>>> 75906191
     try:
         return parse_file_to_json(xls.path, file_object=file_object)
     except csv.Error as e:
@@ -93,11 +81,7 @@
 
     sheet = workbook.get_sheet_by_name(sheet_name)
 
-<<<<<<< HEAD
-    if not sheet or sheet.nrows < 2:
-=======
     if not sheet or sheet.max_column < 2:
->>>>>>> 75906191
         raise Exception(
             _("Sheet <'%(sheet_name)s'> has no data." % {"sheet_name": sheet_name})
         )
@@ -105,11 +89,7 @@
     csv_file = BytesIO()
 
     writer = csv.writer(csv_file, encoding="utf-8", quoting=csv.QUOTE_ALL)
-<<<<<<< HEAD
-    mask = [v and len(v.strip()) > 0 for v in sheet.row_values(0)]
-=======
     mask = [v and len(v.strip()) > 0 for v in list(sheet.values)[0]]
->>>>>>> 75906191
 
     header = [v for v, m in zip(list(sheet.values)[0], mask) if m]
     writer.writerow(header)
@@ -139,20 +119,12 @@
                         val = str(float(val) if (float(val) > int(val)) else int(val))
                     except ValueError:
                         pass
-<<<<<<< HEAD
-                elif sheet.cell_type(row, index) == xlrd.XL_CELL_DATE:
-=======
                 elif sheet.cell(row, index).is_date:
->>>>>>> 75906191
                     val = xlrd.xldate_as_datetime(val, workbook.datemode).isoformat()
                 row_values.append(val)
             writer.writerow([v for v, m in zip(row_values, mask) if m])
         else:
-<<<<<<< HEAD
-            writer.writerow([v for v, m in zip(sheet.row_values(row), mask) if m])
-=======
             writer.writerow([v for v, m in zip(list(sheet.values)[row], mask) if m])
->>>>>>> 75906191
 
     return csv_file
 
@@ -276,11 +248,7 @@
 
     if hasattr(instance, "has_external_choices") and instance.has_external_choices:
         instance.xls.seek(0)
-<<<<<<< HEAD
-        f = sheet_to_csv(instance.xls.read(), "external_choices")
-=======
         f = sheet_to_csv(instance.xls, "external_choices")
->>>>>>> 75906191
         f.seek(0, os.SEEK_END)
         size = f.tell()
         f.seek(0)
