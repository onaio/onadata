import json
import os
import re

from django.conf import settings
from django.contrib.auth.models import User
from django.contrib.auth.models import Permission
from django.test import TestCase
from django.test.client import Client
from rest_framework.test import APIRequestFactory
from tempfile import NamedTemporaryFile

from onadata.apps.api.models import OrganizationProfile, Project
from onadata.apps.api.viewsets.metadata_viewset import MetaDataViewSet
from onadata.apps.api.viewsets.organization_profile_viewset import\
    OrganizationProfileViewSet
from onadata.apps.api.viewsets.project_viewset import ProjectViewSet
from onadata.apps.main.models import UserProfile, MetaData
from onadata.apps.main import tests as main_tests
from onadata.apps.logger.models import Instance, XForm, Attachment
from onadata.libs.serializers.project_serializer import ProjectSerializer


class TestAbstractViewSet(TestCase):
    surveys = ['transport_2011-07-25_19-05-49',
               'transport_2011-07-25_19-05-36',
               'transport_2011-07-25_19-06-01',
               'transport_2011-07-25_19-06-14']
    main_directory = os.path.dirname(main_tests.__file__)

    profile_data = {
        'username': 'bob',
        'email': 'bob@columbia.edu',
        'password1': 'bobbob',
        'password2': 'bobbob',
        'name': 'Bob',
        'city': 'Bobville',
        'country': 'US',
        'organization': 'Bob Inc.',
        'home_page': 'bob.com',
        'twitter': 'boberama'
    }

    def setUp(self):
        TestCase.setUp(self)
        self.factory = APIRequestFactory()
        self._login_user_and_profile()
        self.maxDiff = None

    def user_profile_data(self):
        return {
            'url': 'http://testserver/api/v1/profiles/bob',
            'username': u'bob',
            'name': u'Bob',
            'email': u'bob@columbia.edu',
            'city': u'Bobville',
            'country': u'US',
            'organization': u'Bob Inc.',
            'website': u'bob.com',
            'twitter': u'boberama',
            'gravatar': self.user.profile.gravatar,
            'require_auth': False,
            'user': 'http://testserver/api/v1/users/bob',
            'is_org': False,
        }

    def _set_api_permissions(self, user):
        add_userprofile = Permission.objects.get(
            content_type__app_label='main', content_type__model='userprofile',
            codename='add_userprofile')
        user.user_permissions.add(add_userprofile)

    def _create_user_profile(self, extra_post_data={}):
        self.profile_data = dict(
            self.profile_data.items() + extra_post_data.items())
        user, created = User.objects.get_or_create(
            username=self.profile_data['username'],
            first_name=self.profile_data['name'],
            email=self.profile_data['email'])
        user.set_password(self.profile_data['password1'])
        user.save()
        new_profile, created = UserProfile.objects.get_or_create(
            user=user, name=self.profile_data['name'],
            city=self.profile_data['city'],
            country=self.profile_data['country'],
            organization=self.profile_data['organization'],
            home_page=self.profile_data['home_page'],
            twitter=self.profile_data['twitter'])

        return new_profile

    def _login_user_and_profile(self, extra_post_data={}):
        profile = self._create_user_profile(extra_post_data)
        self.user = profile.user
        self.assertTrue(
            self.client.login(username=self.user.username,
                              password=self.profile_data['password1']))
        self.extra = {
            'HTTP_AUTHORIZATION': 'Token %s' % self.user.auth_token}

    def _org_create(self):
        view = OrganizationProfileViewSet.as_view({
            'get': 'list',
            'post': 'create'
        })
        request = self.factory.get('/', **self.extra)
        response = view(request)
        self.assertEqual(response.status_code, 200)
        data = {
            'org': u'denoinc',
            'name': u'Dennis',
            'city': u'Denoville',
            'country': u'US',
            'home_page': u'deno.com',
            'twitter': u'denoinc',
            'description': u'',
            'address': u'',
            'phonenumber': u'',
            'require_auth': False,
        }
        request = self.factory.post(
            '/', data=json.dumps(data),
            content_type="application/json", **self.extra)
        response = view(request)
        self.assertEqual(response.status_code, 201)
        data['url'] = 'http://testserver/api/v1/orgs/denoinc'
        data['user'] = 'http://testserver/api/v1/users/denoinc'
        data['creator'] = 'http://testserver/api/v1/users/bob'
        self.assertDictContainsSubset(data, response.data)
        self.company_data = response.data
        self.organization = OrganizationProfile.objects.get(
            user__username=data['org'])

    def _project_create(self, project_data={}, merge=True):
        view = ProjectViewSet.as_view({
            'post': 'create'
        })

        if merge:
            data = {
                'name': u'demo',
                'owner':
                'http://testserver/api/v1/users/%s' % self.user.username,
                'metadata': {'description': 'Some description',
                             'location': 'Naivasha, Kenya',
                             'category': 'governance'},
                'public': False
            }
            data.update(project_data)
        else:
            data = project_data

        request = self.factory.post(
            '/', data=json.dumps(data),
            content_type="application/json", **self.extra)
        response = view(request, owner=self.user.username)
        self.assertEqual(response.status_code, 201)
        self.project = Project.objects.filter(
            name=data['name'], created_by=self.user)[0]
        data['url'] = 'http://testserver/api/v1/projects/%s'\
            % self.project.pk
        self.assertDictContainsSubset(data, response.data)
        self.project_data = ProjectSerializer(
            self.project, context={'request': request}).data

    def _publish_xls_form_to_project(self):
        if not hasattr(self, 'project'):
            self._project_create()
        elif self.project.created_by != self.user:
            self._project_create()

        view = ProjectViewSet.as_view({
            'post': 'forms'
        })
        project_id = self.project.pk
        data = {
            'owner': 'http://testserver/api/v1/users/%s' % self.user.username,
            'public': False,
            'public_data': False,
            'description': u'transportation_2011_07_25',
            'downloadable': True,
            'allows_sms': False,
            'encrypted': False,
            'sms_id_string': u'transportation_2011_07_25',
            'id_string': u'TRANSPORTATION_2011_07_25',
            'title': u'transportation_2011_07_25',
            'bamboo_dataset': u''
        }
        path = os.path.join(
            settings.PROJECT_ROOT, "apps", "main", "tests", "fixtures",
            "transportation", "transportation.xls")
        with open(path) as xls_file:
            post_data = {'xls_file': xls_file}
            request = self.factory.post('/', data=post_data, **self.extra)
            response = view(request, pk=project_id)
            self.assertEqual(response.status_code, 201)
            self.xform = self.user.xforms.all()[0]
            data.update({
                'url':
                'http://testserver/api/v1/forms/%s' % (self.xform.pk)
            })
            data['id_string'] = data['id_string'].lower()
<<<<<<< HEAD
=======
            # check if 'id_string' was converted to lowercase before being
            # saved
>>>>>>> 721ede76
            self.assertDictContainsSubset(data, response.data)
            self.form_data = response.data

    def _make_submission(self, path, username=None, add_uuid=False,
                         forced_submission_time=None,
                         client=None, media_file=None):
        # store temporary file with dynamic uuid
        client = client or Client()
        tmp_file = None

        if add_uuid:
            tmp_file = NamedTemporaryFile(delete=False)
            split_xml = None

            with open(path) as _file:
                split_xml = re.split(r'(<transport>)', _file.read())

            split_xml[1:1] = [
                '<formhub><uuid>%s</uuid></formhub>' % self.xform.uuid
            ]
            tmp_file.write(''.join(split_xml))
            path = tmp_file.name
            tmp_file.close()

        with open(path) as f:
            post_data = {'xml_submission_file': f}

            if media_file is not None:
                post_data['media_file'] = media_file

            if username is None:
                username = self.user.username

            url_prefix = '%s/' % username if username else ''
            url = '/%ssubmission' % url_prefix

            self.response = client.post(url, post_data)

        if forced_submission_time:
            instance = Instance.objects.order_by('-pk').all()[0]
            instance.date_created = forced_submission_time
            instance.save()
            instance.parsed_instance.save()

        # remove temporary file if stored
        if add_uuid:
            os.unlink(tmp_file.name)

    def _make_submissions(self, username=None, add_uuid=False,
                          should_store=True):
        """Make test fixture submissions to current xform.

        :param username: submit under this username, default None.
        :param add_uuid: add UUID to submission, default False.
        :param should_store: should submissions be save, default True.
        """
        paths = [os.path.join(
            self.main_directory, 'fixtures', 'transportation',
            'instances', s, s + '.xml') for s in self.surveys]
        pre_count = Instance.objects.count()

        for path in paths:
            self._make_submission(path, username, add_uuid)

        post_count = pre_count + len(self.surveys) if should_store\
            else pre_count
        self.assertEqual(Instance.objects.count(), post_count)
        self.assertEqual(self.xform.instances.count(), post_count)
        xform = XForm.objects.get(pk=self.xform.pk)
        self.assertEqual(xform.num_of_submissions, post_count)
        self.assertEqual(xform.user.profile.num_of_submissions, post_count)

    def _submit_transport_instance_w_attachment(self, survey_at=0):
        s = self.surveys[survey_at]
        media_file = "1335783522563.jpg"
        path = os.path.join(self.main_directory, 'fixtures',
                            'transportation', 'instances', s, media_file)
        with open(path) as f:
            self._make_submission(os.path.join(
                self.main_directory, 'fixtures',
                'transportation', 'instances', s, s + '.xml'), media_file=f)

        attachment = Attachment.objects.all().reverse()[0]
        self.attachment = attachment

    def _post_form_metadata(self, data, test=True):
        count = MetaData.objects.count()
        view = MetaDataViewSet.as_view({'post': 'create'})
        request = self.factory.post('/', data, **self.extra)
        response = view(request)

        if test:
            self.assertEqual(response.status_code, 201)
            another_count = MetaData.objects.count()
            self.assertEqual(another_count, count + 1)
            self.metadata = MetaData.objects.get(pk=response.data['id'])
            self.metadata_data = response.data

        return response

    def _add_form_metadata(self, xform, data_type, data_value, path=None):
        data = {
            'data_type': data_type,
            'data_value': data_value,
            'xform': xform.pk
        }

        if path and data_value:
            with open(path) as media_file:
                data.update({
                    'data_file': media_file,
                })
                self._post_form_metadata(data)
        else:
            self._post_form_metadata(data)<|MERGE_RESOLUTION|>--- conflicted
+++ resolved
@@ -200,11 +200,8 @@
                 'http://testserver/api/v1/forms/%s' % (self.xform.pk)
             })
             data['id_string'] = data['id_string'].lower()
-<<<<<<< HEAD
-=======
             # check if 'id_string' was converted to lowercase before being
             # saved
->>>>>>> 721ede76
             self.assertDictContainsSubset(data, response.data)
             self.form_data = response.data
 
