--- conflicted
+++ resolved
@@ -156,7 +156,6 @@
                     1,
                 )
 
-<<<<<<< HEAD
                 # send message upon form deletion
                 self.assertTrue(mock_send_message.called)
                 mock_send_message.assert_called_with(
@@ -167,9 +166,7 @@
                     message_verb=FORM_CREATED
                 )
 
-=======
     @override_settings(TIME_ZONE="UTC")
->>>>>>> 98064d14
     def test_projects_list(self):
         self._publish_xls_form_to_project()
         self.project.refresh_from_db()
