--- conflicted
+++ resolved
@@ -111,20 +111,12 @@
     @action(methods=["GET"], detail=True)
     def export_async(self, request, *args, **kwargs):
         params = request.query_params
-<<<<<<< HEAD
-        job_uuid = params.get("job_uuid")
-        export_type = params.get("format")
-        include_hxl = params.get("include_hxl", False)
-        include_labels = params.get("include_labels", False)
-        include_labels_only = params.get("include_labels_only", False)
-=======
         job_uuid = params.get('job_uuid')
         export_type = params.get('format')
         include_hxl = params.get('include_hxl', False)
         include_labels = params.get('include_labels', False)
         include_labels_only = params.get('include_labels_only', False)
         force_xlsx = params.get('force_xlsx', False)
->>>>>>> 75906191
         query = params.get("query")
         dataview = self.get_object()
         xform = dataview.xform
@@ -138,35 +130,22 @@
         if include_hxl is not None:
             include_hxl = str_to_bool(include_hxl)
 
-<<<<<<< HEAD
-        remove_group_name = params.get("remove_group_name", False)
-        columns_with_hxl = get_columns_with_hxl(xform.survey.get("children"))
-=======
         if force_xlsx is not None:
             force_xlsx = str_to_bool(force_xlsx)
 
         remove_group_name = params.get('remove_group_name', False)
         columns_with_hxl = get_columns_with_hxl(xform.survey.get('children'))
->>>>>>> 75906191
 
         if columns_with_hxl and include_hxl:
             include_hxl = include_hxl_row(dataview.columns, list(columns_with_hxl))
 
         options = {
-<<<<<<< HEAD
-            "remove_group_name": remove_group_name,
-            "dataview_pk": dataview.pk,
-            "include_hxl": include_hxl,
-            "include_labels": include_labels,
-            "include_labels_only": include_labels_only,
-=======
             'remove_group_name': remove_group_name,
             'dataview_pk': dataview.pk,
             'include_hxl': include_hxl,
             'include_labels': include_labels,
             'include_labels_only': include_labels_only,
             'force_xlsx': force_xlsx,
->>>>>>> 75906191
         }
         if query:
             options.update({"query": query})
@@ -273,13 +252,6 @@
         token = None
         export_type = "xls"
         query = request.query_params.get("query", {})
-<<<<<<< HEAD
-        meta = request.GET.get("meta")
-
-        return custom_response_handler(
-            request, xform, query, export_type, token, meta, dataview
-        )
-=======
         meta = request.GET.get('meta')
         return custom_response_handler(request,
                                        xform,
@@ -288,7 +260,6 @@
                                        token,
                                        meta,
                                        dataview)
->>>>>>> 75906191
 
     def destroy(self, request, *args, **kwargs):
         dataview = self.get_object()
