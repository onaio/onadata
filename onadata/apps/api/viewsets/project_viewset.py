--- conflicted
+++ resolved
@@ -223,12 +223,8 @@
             remove = strtobool(remove)
 
         if remove:
-<<<<<<< HEAD
             serializer = RemoveUserFromProjectSerializer(data=data)
             message_verb = USER_REMOVED_FROM_PROJECT
-=======
-            serializer = RemoveUserFromProjectSerializer(data={**data, remove: True})
->>>>>>> 98064d14
         else:
             serializer = ShareProjectSerializer(data=data)
             message_verb = USER_ADDED_TO_PROJECT
