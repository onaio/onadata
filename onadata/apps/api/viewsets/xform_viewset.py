--- conflicted
+++ resolved
@@ -19,17 +19,12 @@
     HttpResponseRedirect,
     StreamingHttpResponse,
 )
-<<<<<<< HEAD
 from django.utils import timezone
-=======
-from django.utils import six, timezone
->>>>>>> 75906191
 from django.utils.http import urlencode
 from django.utils.translation import ugettext as _
 from django.views.decorators.cache import never_cache
 from django.shortcuts import get_object_or_404
 from django_filters.rest_framework import DjangoFilterBackend
-from six.moves.urllib.parse import urlparse
 
 try:
     from multidb.pinning import use_master
@@ -116,13 +111,7 @@
 def get_survey_dict(csv_name):
     survey_file = default_storage.open(csv_name, "rb")
 
-<<<<<<< HEAD
-    survey_dict = parse_file_to_json(
-        survey_file.name, default_name="data", file_object=survey_file
-    )
-=======
     survey_dict = parse_file_to_json(survey_file.name, default_name="data")
->>>>>>> 75906191
 
     return survey_dict
 
@@ -214,6 +203,7 @@
     this data or data in the request. Construct a proper return URL, which has
     stripped the authentication data, to return the user.
     """
+    from six.moves.urllib.parse import urlparse
     jwt_param = None
     url = urlparse(return_url)
     try:
@@ -291,7 +281,6 @@
             Prefetch("metadata_set"),
             Prefetch("tags"),
             Prefetch("dataview_set"),
-<<<<<<< HEAD
         )
         .only(
             "id",
@@ -321,37 +310,6 @@
             "description",
             "is_merged_dataset",
         )
-=======
-        )
-        .only(
-            "id",
-            "id_string",
-            "title",
-            "shared",
-            "shared_data",
-            "require_auth",
-            "created_by",
-            "num_of_submissions",
-            "downloadable",
-            "encrypted",
-            "sms_id_string",
-            "date_created",
-            "date_modified",
-            "last_submission_time",
-            "uuid",
-            "bamboo_dataset",
-            "instances_with_osm",
-            "instances_with_geopoints",
-            "version",
-            "has_hxl_support",
-            "project",
-            "last_updated_at",
-            "user",
-            "allows_sms",
-            "description",
-            "is_merged_dataset",
-        )
->>>>>>> 75906191
     )
     serializer_class = XFormSerializer
     lookup_field = "pk"
