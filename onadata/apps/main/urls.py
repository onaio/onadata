--- conflicted
+++ resolved
@@ -74,15 +74,8 @@
     re_path(r'^attachment/$', viewer_views.attachment_url, name='attachment_url'),
     re_path(r'^attachment/(?P<size>[^/]+)$', viewer_views.attachment_url,
         name='attachment_url'),
-<<<<<<< HEAD
     re_path(r'^jsi18n/$',
-        django.views.i18n.JavaScriptCatalog.as_view(packages=['onadata.apps.main', 'onadata.apps.viewer']),
-=======
-    re_path(
-        r'^jsi18n/$',
-        django.views.i18n.JavaScriptCatalog.as_view(
-            packages=['onadata.apps.main', 'onadata.apps.viewer']),
->>>>>>> 2e3890b1
+        django.views.i18n.JavaScriptCatalog.as_view(packages=['onadata.apps.main', 'onadata.apps.viewer']),  # noqa
         name='javascript-catalog'),
     re_path(r'^typeahead_usernames', main_views.username_list,
         name='username_list'),
