--- conflicted
+++ resolved
@@ -97,25 +97,6 @@
     @patch("onadata.apps.main.forms.urlopen")
     def test_google_url_upload(self, mock_urlopen, mock_requests):
         if self._internet_on(url="http://google.com"):
-<<<<<<< HEAD
-            xls_url = (
-                "https://docs.google.com/spreadsheet/pub?"
-                "key=0AvhZpT7ZLAWmdDhISGhqSjBOSl9XdXd5SHZHUUE2RFE&output=xls"
-            )
-            pre_count = XForm.objects.count()
-
-            path = os.path.join(
-                settings.PROJECT_ROOT,
-                "apps",
-                "main",
-                "tests",
-                "fixtures",
-                "transportation",
-                "transportation.xls",
-            )
-
-            xls_file = open(path, "rb")
-=======
             xls_url = "https://docs.google.com/spreadsheet/pub?"\
                 "key=0AvhZpT7ZLAWmdDhISGhqSjBOSl9XdXd5SHZHUUE2RFE&output=xlsx"
             pre_count = XForm.objects.count()
@@ -125,7 +106,6 @@
                 "transportation", "transportation.xlsx")
 
             xls_file = open(path, 'rb')
->>>>>>> 75906191
             mock_response = requests.Response()
             mock_response.status_code = 200
             mock_response.headers = {
@@ -135,12 +115,7 @@
                 ),
                 "content-disposition": (
                     'attachment; filename="transportation.'
-<<<<<<< HEAD
-                    "xls\"; filename*=UTF-8''transportation.xls"
-                ),
-=======
                     'xlsx"; filename*=UTF-8\'\'transportation.xlsx')
->>>>>>> 75906191
             }
             mock_requests.get.return_value = mock_response
             mock_urlopen.return_value = xls_file
@@ -159,22 +134,6 @@
     @patch("onadata.apps.main.forms.urlopen")
     def test_url_upload(self, mock_urlopen):
         if self._internet_on(url="http://google.com"):
-<<<<<<< HEAD
-            xls_url = "https://ona.io/examples/forms/tutorial/form.xls"
-            pre_count = XForm.objects.count()
-
-            path = os.path.join(
-                settings.PROJECT_ROOT,
-                "apps",
-                "main",
-                "tests",
-                "fixtures",
-                "transportation",
-                "transportation.xls",
-            )
-
-            xls_file = open(path, "rb")
-=======
             xls_url = 'https://ona.io/examples/forms/tutorial/form.xlsx'
             pre_count = XForm.objects.count()
 
@@ -183,7 +142,6 @@
                 "transportation", "transportation.xlsx")
 
             xls_file = open(path, 'rb')
->>>>>>> 75906191
             mock_urlopen.return_value = xls_file
 
             response = self.client.post(
@@ -199,11 +157,7 @@
             self.assertEqual(XForm.objects.count(), pre_count + 1)
 
     def test_bad_url_upload(self):
-<<<<<<< HEAD
-        xls_url = "formhuborg/pld/forms/transportation_2011_07_25/form.xls"
-=======
         xls_url = 'formhuborg/pld/forms/transportation_2011_07_25/form.xlsx'
->>>>>>> 75906191
         pre_count = XForm.objects.count()
         response = self.client.post("/%s/" % self.user.username, {"xls_url": xls_url})
         # make sure publishing the survey worked
@@ -219,16 +173,10 @@
         if os.path.exists(root_dir):
             success = True
             for root, sub_folders, filenames in os.walk(root_dir):
-<<<<<<< HEAD
-                # ignore files that don't end in '.xls'
-                for filename in fnmatch.filter(filenames, "*.xls"):
-                    success = self._publish_file(os.path.join(root, filename), False)
-=======
                 # ignore files that don't end in '.xlsx'
                 for filename in fnmatch.filter(filenames, '*.xlsx'):
                     success = self._publish_file(os.path.join(root, filename),
                                                  False)
->>>>>>> 75906191
                     if success:
                         # delete it so we don't have id_string conflicts
                         if self.xform:
@@ -239,11 +187,7 @@
 
     def test_url_upload_non_dot_xls_path(self):
         if self._internet_on():
-<<<<<<< HEAD
-            xls_url = "http://formhub.org/formhub_u/forms/tutorial/form.xls"
-=======
             xls_url = 'http://formhub.org/formhub_u/forms/tutorial/form.xlsx'
->>>>>>> 75906191
             pre_count = XForm.objects.count()
             response = self.client.post(
                 "/%s/" % self.user.username, {"xls_url": xls_url}
@@ -253,16 +197,9 @@
             self.assertEqual(XForm.objects.count(), pre_count + 1)
 
     def test_not_logged_in_cannot_upload(self):
-<<<<<<< HEAD
-        path = os.path.join(
-            self.this_directory, "fixtures", "transportation", "transportation.xls"
-        )
-        if not path.startswith("/%s/" % self.user.username):
-=======
         path = os.path.join(self.this_directory, "fixtures", "transportation",
                             "transportation.xlsx")
         if not path.startswith('/%s/' % self.user.username):
->>>>>>> 75906191
             path = os.path.join(self.this_directory, path)
         with open(path, "rb") as xls_file:
             post_data = {"xls_file": xls_file}
@@ -285,14 +222,8 @@
         return True
 
     def _publish_xls_file(self):
-<<<<<<< HEAD
-        xls_path = os.path.join(
-            self.this_directory, "fixtures", "transportation", "transportation.xls"
-        )
-=======
         xls_path = os.path.join(self.this_directory, "fixtures",
                                 "transportation", "transportation.xlsx")
->>>>>>> 75906191
         self._publish_file(xls_path)
         self.assertEqual(self.xform.id_string, "transportation_2011_07_25")
 
@@ -575,31 +506,16 @@
             kwargs={"username": self.user.username, "id_string": self.xform.id_string},
         )
         response = self.client.get(xls_export_url)
-<<<<<<< HEAD
-        expected_xls = open_workbook(
-            os.path.join(
-                self.this_directory,
-                "fixtures",
-                "transportation",
-                "transportation_export.xls",
-            )
-        )
-=======
         expected_xls = openpyxl.open(filename=os.path.join(
             self.this_directory, "fixtures", "transportation",
             "transportation_export.xlsx"), data_only=True)
->>>>>>> 75906191
         content = get_response_content(response, decode=False)
         actual_xls = openpyxl.load_workbook(filename=BytesIO(content))
         actual_sheet = actual_xls.get_sheet_by_name('data')
         expected_sheet = expected_xls.get_sheet_by_name('transportation')
         # check headers
-<<<<<<< HEAD
-        self.assertEqual(actual_sheet.row_values(0), expected_sheet.row_values(0))
-=======
         self.assertEqual(list(actual_sheet.values)[0],
                          list(expected_sheet.values)[0])
->>>>>>> 75906191
 
         # check cell data
         self.assertEqual(len(list(actual_sheet.columns)),
