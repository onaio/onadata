from django.contrib.contenttypes.models import ContentType
from django.db.models import Q
from django.shortcuts import get_object_or_404
from django.core.exceptions import ObjectDoesNotExist
from django.contrib.auth.models import User
from django.http import Http404
from django.utils import six
from rest_framework import filters


from onadata.apps.api.models import Team, OrganizationProfile
from onadata.apps.logger.models import DataView, Project, XForm, Instance
from onadata.libs.utils.numeric import int_or_parse_error


class AnonDjangoObjectPermissionFilter(filters.DjangoObjectPermissionsFilter):

    def filter_queryset(self, request, queryset, view):
        """
        Anonymous user has no object permissions, return queryset as it is.
        """
        form_id = view.kwargs.get(view.lookup_field)
        queryset = queryset.filter(deleted_at=None)
        if request.user.is_anonymous():
            return queryset

        if form_id:
            int_or_parse_error(form_id, u'Invalid form ID: %s')

            # check if form is public and return it
            try:
                form = queryset.get(id=form_id)
            except ObjectDoesNotExist:
                raise Http404

            if form.shared:
                return queryset.filter(Q(id=form_id))

        return super(AnonDjangoObjectPermissionFilter, self)\
            .filter_queryset(request, queryset, view)


class XFormListObjectPermissionFilter(AnonDjangoObjectPermissionFilter):
    perm_format = '%(app_label)s.report_%(model_name)s'


class OrganizationPermissionFilter(filters.DjangoObjectPermissionsFilter):

    def filter_queryset(self, request, queryset, view):
        """Return a filtered queryset or all profiles if a getting a specific
           profile."""
        if view.action == 'retrieve' and request.method == 'GET':
            return queryset.model.objects.all()

        filtered_queryset = super(self.__class__, self).filter_queryset(
            request, queryset, view)
        org_users = set([group.team.organization
                         for group in request.user.groups.all()] + [
            o.user for o in filtered_queryset])

        return queryset.model.objects.filter(user__in=org_users)


class XFormOwnerFilter(filters.BaseFilterBackend):

    owner_prefix = 'user'

    def filter_queryset(self, request, queryset, view):
        owner = request.query_params.get('owner')

        if owner:
            kwargs = {
                self.owner_prefix + '__username__iexact': owner
            }

            return queryset.filter(**kwargs)

        return queryset


class DataFilter(filters.DjangoObjectPermissionsFilter):

    def filter_queryset(self, request, queryset, view):
        if request.user.is_anonymous():
            return queryset.filter(Q(shared_data=True))
        return queryset


class ProjectOwnerFilter(XFormOwnerFilter):
    owner_prefix = 'organization'


class AnonUserProjectFilter(filters.DjangoObjectPermissionsFilter):
    owner_prefix = 'organization'

    def filter_queryset(self, request, queryset, view):
        """
        Anonymous user has no object permissions, return queryset as it is.
        """
        user = request.user
        project_id = view.kwargs.get(view.lookup_field)

        if user.is_anonymous():
            return queryset.filter(Q(shared=True))

        if project_id:
            int_or_parse_error(project_id,
                               u"Invalid value for project_id '%s' must be a"
                               " positive integer.")

            # check if project is public and return it
            try:
                project = queryset.get(id=project_id)
            except ObjectDoesNotExist:
                raise Http404

            if project.shared:
                return queryset.filter(Q(id=project_id))

        return super(AnonUserProjectFilter, self)\
            .filter_queryset(request, queryset, view)


class TagFilter(filters.BaseFilterBackend):

    def filter_queryset(self, request, queryset, view):
        # filter by tags if available.
        tags = request.query_params.get('tags', None)

        if tags and isinstance(tags, six.string_types):
            tags = tags.split(',')
            return queryset.filter(tags__name__in=tags)

        return queryset


class XFormPermissionFilterMixin(object):

    def _xform_filter(self, request, view, keyword):
        """Use XForm permissions"""
        xform = request.query_params.get('xform')
        if xform:
            int_or_parse_error(xform, u"Invalid value for formid %s.")
            xform = get_object_or_404(XForm, pk=xform)
            xform_qs = XForm.objects.filter(pk=xform.pk)
        else:
            xform_qs = XForm.objects.all()

        xform_qs = xform_qs.filter(deleted_at=None)

        if request.user.is_anonymous():
            xforms = xform_qs.filter(shared_data=True)
        else:
            xforms = super(XFormPermissionFilterMixin, self).filter_queryset(
                request, xform_qs, view)

        return {"%s__in" % keyword: xforms}

    def _xform_filter_queryset(self, request, queryset, view, keyword):
        kwarg = self._xform_filter(request, view, keyword)

        return queryset.filter(**kwarg)


class ProjectPermissionFilterMixin(object):

    def _project_filter(self, request, view, keyword):
        project_id = request.query_params.get("project")

        if project_id:
            int_or_parse_error(project_id, u"Invalid value for projectid %s.")

            project = get_object_or_404(Project, pk=project_id)
            project_qs = Project.objects.filter(pk=project.id)
        else:
            project_qs = Project.objects.all()

        projects = super(ProjectPermissionFilterMixin, self).filter_queryset(
            request, project_qs, view)

        return {"%s__in" % keyword: projects}

    def _project_filter_queryset(self, request, queryset, view, keyword):
        """Use Project Permissions"""
        kwarg = self._project_filter(request, view, keyword)

        return queryset.filter(**kwarg)


class InstancePermissionFilterMixin(object):

    def _instance_filter(self, request, view, keyword):
        instance_kwarg = {}
        instance_content_type = ContentType.objects.get_for_model(Instance)
        instance_kwarg["content_type"] = instance_content_type

        instance_id = request.query_params.get("instance")
        project_id = request.query_params.get("project")
        xform_id = request.query_params.get('xform')
        dataview_id = request.query_params.get('dataview')

        if instance_id and project_id and (xform_id or dataview_id):
            for object_id in [instance_id, project_id]:
                int_or_parse_error(object_id,
                                   u"Invalid value for instanceid %s.")

            instance = get_object_or_404(Instance, pk=instance_id)
            # test if user has permissions on the project

            if xform_id:
                xform = get_object_or_404(XForm, pk=xform_id)

<<<<<<< HEAD
                parent = (xform
                          if xform.instances.filter(id=instance.id) else None)
=======
                parent = xform.instances.filter(id=instance.id) and xform
>>>>>>> 19f39276

            elif dataview_id:
                dataview = get_object_or_404(DataView, pk=dataview_id)

<<<<<<< HEAD
                parent = dataview if dataview.has_instance(instance) else None
=======
                parent = dataview.has_instance(instance) and dataview
>>>>>>> 19f39276
            else:
                return {}

            project = get_object_or_404(Project, pk=project_id)
            project_qs = Project.objects.filter(pk=project.id)

            if parent and parent.project == project:
                projects = super(
                    InstancePermissionFilterMixin, self).filter_queryset(
<<<<<<< HEAD
                    request, project_qs, view)
=======
                        request, project_qs, view)
>>>>>>> 19f39276

                instances = [instance.id] if projects else []

                instance_kwarg["%s__in" % keyword] = instances

                return instance_kwarg

            else:
                return {}

        else:
            return {}

    def _instance_filter_queryset(self, request, queryset, view, keyword):
        kwarg = self._instance_filter(request, view, keyword)

        return queryset.filter(**kwarg)


class RestServiceFilter(XFormPermissionFilterMixin,
                        filters.DjangoObjectPermissionsFilter):

    def filter_queryset(self, request, queryset, view):
        return self._xform_filter_queryset(
            request, queryset, view, 'xform_id')


class MetaDataFilter(ProjectPermissionFilterMixin,
                     InstancePermissionFilterMixin,
                     XFormPermissionFilterMixin,
                     filters.DjangoObjectPermissionsFilter):

    def filter_queryset(self, request, queryset, view):
        keyword = "object_id"

        xform_id = request.query_params.get('xform')
        project_id = request.query_params.get("project")
        instance_id = request.query_params.get("instance")

        # generate queries
        xform_content_type = ContentType.objects.get_for_model(XForm)
        xform_kwarg = self._xform_filter(request, view, keyword)
        xform_kwarg["content_type"] = xform_content_type

        project_content_type = ContentType.objects.get_for_model(Project)
        project_kwarg = self._project_filter(request, view, keyword)
        project_kwarg["content_type"] = project_content_type

        instance_kwarg = self._instance_filter(request, view, keyword)

        # return instance specific metadata
        if instance_id:
            return (queryset.filter(Q(**instance_kwarg))
                    if instance_kwarg else [])
        elif xform_id:
            # return xform specific metadata
            return queryset.filter(Q(**xform_kwarg))

        # return project specific metadata
        elif project_id:
            return queryset.filter(Q(**project_kwarg))

        # return all project,instance and xform metadata information
        return queryset.filter(Q(**xform_kwarg) | Q(**project_kwarg) |
                               Q(**instance_kwarg))


class AttachmentFilter(XFormPermissionFilterMixin,
                       filters.DjangoObjectPermissionsFilter):

    def filter_queryset(self, request, queryset, view):

        queryset = self._xform_filter_queryset(request, queryset, view,
                                               'instance__xform')
        instance_id = request.query_params.get('instance')
        if instance_id:
            int_or_parse_error(instance_id,
                               u"Invalid value for instance %s.")
            instance = get_object_or_404(Instance, pk=instance_id)
            queryset = queryset.filter(instance=instance)

        return queryset


class TeamOrgFilter(filters.BaseFilterBackend):

    def filter_queryset(self, request, queryset, view):
        org = request.data.get('org') or request.query_params.get('org')

        # Get all the teams for the organization
        if org:
            kwargs = {
                'organization__username__iexact': org
            }

            return Team.objects.filter(**kwargs)

        return queryset


class UserNoOrganizationsFilter(filters.BaseFilterBackend):

    def filter_queryset(self, request, queryset, view):
        if str(request.query_params.get('orgs')).lower() == 'false':
            organization_user_ids = OrganizationProfile.objects.values_list(
                'user__id',
                flat=True)
            queryset = queryset.exclude(id__in=organization_user_ids)

        return queryset


class OrganizationsSharedWithUserFilter(filters.BaseFilterBackend):

    def filter_queryset(self, request, queryset, view):
        """
        This returns a queryset containing only organizations to which
        the passed user belongs.
        """

        username = request.query_params.get('shared_with')

        if username:
            try:
                # The Team model extends the built-in Django Group model
                # Groups a User belongs to are available as a queryset property
                # of a User object, which this code takes advantage of

                organization_user_ids = User.objects\
                                            .get(username=username)\
                                            .groups\
                                            .all()\
                                            .values_list(
                                                'team__organization',
                                                flat=True)\
                                            .distinct()

                filtered_queryset = queryset.filter(
                    user_id__in=organization_user_ids)

                return filtered_queryset

            except ObjectDoesNotExist:
                raise Http404

        return queryset


class WidgetFilter(XFormPermissionFilterMixin,
                   filters.DjangoObjectPermissionsFilter):

    def filter_queryset(self, request, queryset, view):

        if view.action == 'list':
            # Return widgets from xform user has perms to
            return self._xform_filter_queryset(request, queryset, view,
                                               'object_id')

        return super(WidgetFilter, self).filter_queryset(request, queryset,
                                                         view)


class UserProfileFilter(filters.BaseFilterBackend):

    def filter_queryset(self, request, queryset, view):
        if view.action == 'list' and request.GET.get('users'):
            users = request.GET.get('users')
            if users:
                users = users.split(',')
                return queryset.filter(user__username__in=users)

        return queryset


class NoteFilter(filters.BaseFilterBackend):
    def filter_queryset(self, request, queryset, view):
        instance_id = request.query_params.get('instance')

        if instance_id:
            int_or_parse_error(instance_id,
                               u"Invalid value for instance %s.")

            instance = get_object_or_404(Instance, pk=instance_id)
            queryset = queryset.filter(instance=instance)

        return queryset<|MERGE_RESOLUTION|>--- conflicted
+++ resolved
@@ -209,22 +209,11 @@
 
             if xform_id:
                 xform = get_object_or_404(XForm, pk=xform_id)
-
-<<<<<<< HEAD
-                parent = (xform
-                          if xform.instances.filter(id=instance.id) else None)
-=======
                 parent = xform.instances.filter(id=instance.id) and xform
->>>>>>> 19f39276
 
             elif dataview_id:
                 dataview = get_object_or_404(DataView, pk=dataview_id)
-
-<<<<<<< HEAD
-                parent = dataview if dataview.has_instance(instance) else None
-=======
                 parent = dataview.has_instance(instance) and dataview
->>>>>>> 19f39276
             else:
                 return {}
 
@@ -234,11 +223,7 @@
             if parent and parent.project == project:
                 projects = super(
                     InstancePermissionFilterMixin, self).filter_queryset(
-<<<<<<< HEAD
-                    request, project_qs, view)
-=======
                         request, project_qs, view)
->>>>>>> 19f39276
 
                 instances = [instance.id] if projects else []
 
