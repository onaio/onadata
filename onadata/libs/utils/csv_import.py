# -*- coding: utf-8 -*-
"""
CSV data import module.
"""
import functools
import json
import logging
import sys
import uuid
from builtins import str as text
from collections import defaultdict
from copy import deepcopy
from datetime import datetime
from io import BytesIO
from typing import Dict, Any, List

import unicodecsv as ucsv
from openpyxl import load_workbook
from celery import current_task
from celery.backends.rpc import BacklogLimitExceeded
from celery.result import AsyncResult
from dateutil.parser import parse
from django.conf import settings
from django.contrib.auth.models import User
from django.core.files.storage import default_storage
from django.utils import timezone
from django.utils.translation import ugettext as _
from six import iteritems
from multidb.pinning import use_master

from onadata.apps.logger.models import Instance, XForm
from onadata.apps.messaging.constants import XFORM, SUBMISSION_DELETED
from onadata.apps.messaging.serializers import send_message
from onadata.celery import app
from onadata.libs.utils import analytics
from onadata.libs.utils.async_status import FAILED, async_status, celery_state_to_status
from onadata.libs.utils.common_tags import (
    MULTIPLE_SELECT_TYPE,
    EXCEL_TRUE,
    XLS_DATE_FIELDS,
    XLS_DATETIME_FIELDS,
    UUID,
    NA_REP,
    INSTANCE_CREATE_EVENT,
    INSTANCE_UPDATE_EVENT,
    IMPORTED_VIA_CSV_BY,
)
from onadata.libs.utils.common_tools import report_exception
from onadata.libs.utils.dict_tools import csv_dict_to_nested_dict
from onadata.libs.utils.logger_tools import (
    OpenRosaResponse,
    dict2xml,
    safe_create_instance,
)
from onadata.libs.serializers.metadata_serializer import MetaDataSerializer

DEFAULT_UPDATE_BATCH = 100
PROGRESS_BATCH_UPDATE = getattr(
    settings, "EXPORT_TASK_PROGRESS_UPDATE_BATCH", DEFAULT_UPDATE_BATCH
)
IGNORED_COLUMNS = ["formhub/uuid", "meta/instanceID"]


def get_submission_meta_dict(xform, instance_id):
    """Generates metadata for our submission

    Checks if `instance_id` belongs to an existing submission.
    If it does, it's considered an edit and its uuid gets deprecated.
    In either case, a new one is generated and assigned.

    :param onadata.apps.logger.models.XForm xform: The submission's XForm.
    :param string instance_id: The submission/instance `uuid`.

    :return: The metadata dict
    :rtype:  dict
    """
    uuid_arg = instance_id or "uuid:{}".format(uuid.uuid4())
    meta = {"instanceID": uuid_arg}

    update = 0

    if (
        instance_id
        and xform.instances.filter(uuid=instance_id.replace("uuid:", "")).count() > 0
    ):
        uuid_arg = "uuid:{}".format(uuid.uuid4())
        meta.update({"instanceID": uuid_arg, "deprecatedID": instance_id})
        update += 1
    return [meta, update]


def dict2xmlsubmission(submission_dict, xform, instance_id, submission_date):
    """Creates and xml submission from an appropriate dict (& other data)

    :param dict submission_dict: A dict containing form submission data.
    :param onadata.apps.logger.models.XForm xfrom: The submission's XForm.
    :param string instance_id: The submission/instance `uuid`.
    :param string submission_date: An isoformatted datetime string.

    :return: An xml submission string
    :rtype: string
    """

    return (
        '<?xml version="1.0" ?>'
        '<{0} id="{1}" instanceID="uuid:{2}" submissionDate="{3}">{4}'
        "</{0}>".format(
            json.loads(xform.json).get("name", xform.id_string),
            xform.id_string,
            instance_id,
            submission_date,
            dict2xml(submission_dict).replace("\n", ""),
        )
    ).encode("utf-8")


def dict_merge(a, b):
    """Returns a merger of two dicts a and b

    credits: https://www.xormedia.com/recursively-merge-dictionaries-in-python

    :param dict a: The "Part A" dict
    :param dict b: The "Part B" dict
    :return: The merger
    :rtype: dict
    """
    if not isinstance(b, dict):
        return b
    result = deepcopy(a)
    for (k, v) in iteritems(b):
        if k in result and isinstance(result[k], dict):
            result[k] = dict_merge(result[k], v)
        else:
            result[k] = deepcopy(v)
    return result


def dict_pathkeys_to_nested_dicts(dictionary):
    """Turns a flat dict to a nested dict

    Takes a dict with pathkeys or "slash-namespaced" keys and inflates
    them into nested dictionaries i.e:-
    `d['/path/key/123']` -> `d['path']['key']['123']`

    :param dict dictionary: A dict with one or more "slash-namespaced" keys
    :return: A nested dict
    :rtype: dict
    """
    data = dictionary.copy()
    for key in list(data):
        if r"/" in key:
            data = dict_merge(
                functools.reduce(
                    lambda v, k: {k: v}, (key.split("/") + [data.pop(key)])[::-1]
                ),
                data,
            )

    return data


@app.task()
def submit_csv_async(username, xform_id, file_path, overwrite=False):
    """Imports CSV data to an existing xform asynchrounously."""
    xform = XForm.objects.get(pk=xform_id)

    with default_storage.open(file_path) as csv_file:
        return submit_csv(username, xform, csv_file, overwrite)


def failed_import(rollback_uuids, xform, exception, status_message):
    """Report a failed import.
    :param rollback_uuids: The rollback UUIDs
    :param xform: The XForm that failed to import to
    :param exception: The exception object
    :return: The async_status result
    """
    Instance.objects.filter(uuid__in=rollback_uuids, xform=xform).delete()
    xform.submission_count(True)
    report_exception(
        "CSV Import Failed : %d - %s - %s" % (xform.pk, xform.id_string, xform.title),
        exception,
        sys.exc_info(),
    )
    return async_status(FAILED, status_message)


def validate_csv_file(csv_file, xform):
    """Validates a CSV File

    Takes a CSV Formatted file or sring containing rows of submission
    data and validates that the file is valid enough to be processed.

    :param (str or file) csv_file: A CSV formatted file or string with
    submission rows
    :param onadata.apps.logger.models.XForm xform: The submission's XForm
    :rtype: Dict
    :returns: A dict containing the validity of the CSV file as well as
    additional columns(additional_col) if any when successful else
    it returns an error message(error_msg)
    """
    # Validate csv_file is utf-8 encoded or unicode
    if isinstance(csv_file, str):
        csv_file = BytesIO(csv_file)
    elif csv_file is None or not hasattr(csv_file, "read"):
        return {
            "error_msg": (
                "Invalid param type for csv_file`."
                "Expected utf-8 encoded file or unicode"
                " string got {} instead".format(type(csv_file).__name__)
            ),
            "valid": False,
        }

    # Ensure stream position is at the start of the file
    csv_file.seek(0)

    # Retrieve CSV Headers from the CSV File
    csv_headers = ucsv.DictReader(csv_file, encoding="utf-8-sig").fieldnames

    # Make sure CSV headers have no spaces
    # because these are converted to XLSForm names
    # which cannot have spaces
    if any(" " in header for header in csv_headers):
        return {
            "error_msg": "CSV file fieldnames should not contain spaces",
            "valid": False,
        }

    # Get headers from stored data dictionary
    xform_headers = xform.get_headers()

    # Identify any missing columns between XForm and
    # imported CSV ignoring repeat and metadata columns
    missing_col = sorted(
        [
            col
            for col in set(xform_headers).difference(csv_headers)
            if col.find("[") == -1
            and not col.startswith("_")
            and col not in IGNORED_COLUMNS
            and "/_" not in col
        ]
    )

    mutliple_select_col = []

    # Find all multiple_select type columns and remove them from
    # the missing_col list
    for col in csv_headers:
        survey_element = xform.get_survey_element(col)
        if survey_element and survey_element.get("type") == MULTIPLE_SELECT_TYPE:
            # remove from the missing list
            missing_col = [x for x in missing_col if not x.startswith(col)]
            mutliple_select_col.append(col)

    if missing_col:
        return {
            "error_msg": (
                "Sorry uploaded file does not match the form. "
                "The file is missing the column(s): "
                "{0}.".format(", ".join(missing_col))
            ),
            "valid": False,
        }

    # Identify any additional columns between XForm and
    # imported CSV ignoring repeat and multiple_select columns
    additional_col = [
        col
        for col in set(csv_headers).difference(xform_headers)
        if col.find("[") == -1 and col not in mutliple_select_col
    ]

    return {"valid": True, "additional_col": additional_col}


def flatten_split_select_multiples(
    row: Dict[str, Any], select_multiples: List[str]
) -> dict:
    """
    Flattens a select_multiple question that was previously split into
    different choice columns into one column
    """
    for key, value in row.items():
        if key in select_multiples and isinstance(value, dict):
            picked_choices = [
                k for k, v in value.items() if v in ["1", "TRUE"] or v == k
            ]
            new_value = " ".join(picked_choices)
            row.update({key: new_value})
        elif isinstance(value, dict):
            # Handle cases where select_multiples are within a group
            new_value = flatten_split_select_multiples(value, select_multiples)
            row.update({key: new_value})
    return row


@use_master
def submit_csv(username, xform, csv_file, overwrite=False):
    """Imports CSV data to an existing form

    Takes a csv formatted file or string containing rows of submission/instance
    and converts those to xml submissions and finally submits them by calling
    :py:func:`onadata.libs.utils.logger_tools.safe_create_instance`

    :param str username: the submission user
    :param onadata.apps.logger.models.XForm xform: The submission's XForm.
    :param (str or file) csv_file: A CSV formatted file with submission rows.
    :return: If sucessful, a dict with import summary else dict with error str.
    :rtype: Dict
    """
    csv_file_validation_summary = validate_csv_file(csv_file, xform)

    if csv_file_validation_summary.get("valid"):
        additional_col = csv_file_validation_summary.get("additional_col")
    else:
        return async_status(FAILED, csv_file_validation_summary.get("error_msg"))

    num_rows = sum(1 for row in csv_file) - 1

    # Change stream position to start of file
    csv_file.seek(0)

    csv_reader = ucsv.DictReader(csv_file, encoding="utf-8-sig")
    xform_json = json.loads(xform.json)
    select_multiples = [
        qstn.name for qstn in xform.get_survey_elements_of_type(MULTIPLE_SELECT_TYPE)
    ]
    ona_uuid = {"formhub": {"uuid": xform.uuid}}
    additions = duplicates = inserts = 0
    rollback_uuids = []
    errors = {}

    # Retrieve the columns we should validate values for
    # Currently validating date, datetime, integer and decimal columns
    col_to_validate = {
        "date": (get_columns_by_type(XLS_DATE_FIELDS, xform_json), parse),
        "datetime": (get_columns_by_type(XLS_DATETIME_FIELDS, xform_json), parse),
        "integer": (get_columns_by_type(["integer"], xform_json), int),
        "decimal": (get_columns_by_type(["decimal"], xform_json), float),
    }

    if overwrite:
        instance_ids = [i["id"] for i in xform.instances.values("id")]
        xform.instances.filter(deleted_at__isnull=True).update(
            deleted_at=timezone.now(), deleted_by=User.objects.get(username=username)
        )
        # updates the form count
        xform.submission_count(True)
        # send message
        send_message(
            instance_id=instance_ids,
            target_id=xform.id,
            target_type=XFORM,
            user=User.objects.get(username=username),
            message_verb=SUBMISSION_DELETED,
        )

    try:
        for row_no, row in enumerate(csv_reader):
            # Remove additional columns
            for index in additional_col:
                del row[index]

            # Remove 'n/a' and '' values from csv
            row = {k: v for (k, v) in row.items() if v not in [NA_REP, ""]}

            row, error = validate_row(row, col_to_validate)

            if error:
                errors[row_no] = error

            # Only continue the process if no errors where encountered while
            # validating the data
            if not errors:
                location_data = {}

                for key in list(row):
                    # Collect row location data into separate location_data
                    # dict
                    if key.endswith(
                        (".latitude", ".longitude", ".altitude", ".precision")
                    ):
                        location_key, location_prop = key.rsplit(".", 1)
                        location_data.setdefault(location_key, {}).update(
                            {location_prop: row.get(key, "0")}
                        )

                # collect all location K-V pairs into single geopoint field(s)
                # in location_data dict
                for location_key in list(location_data):
                    location_data.update(
                        {
                            location_key: (
                                "%(latitude)s %(longitude)s "
                                "%(altitude)s %(precision)s"
                            )
                            % defaultdict(lambda: "", location_data.get(location_key))
                        }
                    )

                nested_dict = csv_dict_to_nested_dict(
                    row, select_multiples=select_multiples
                )
                row = flatten_split_select_multiples(
                    nested_dict, select_multiples=select_multiples
                )
                location_data = csv_dict_to_nested_dict(location_data)
                # Merge location_data into the Row data
                row = dict_merge(row, location_data)

                submission_time = datetime.utcnow().isoformat()
                row_uuid = (
                    row.get("meta/instanceID") or "uuid:{}".format(row.get(UUID))
                    if row.get(UUID) and not overwrite
                    else None
                )
                submitted_by = row.get("_submitted_by")
                submission_date = row.get("_submission_time", submission_time)

                for key in list(row):
                    # remove metadata (keys starting with '_')
                    if key.startswith("_"):
                        del row[key]

                # Inject our forms uuid into the submission
                row.update(ona_uuid)

                old_meta = row.get("meta", {})
                new_meta, update = get_submission_meta_dict(xform, row_uuid)
                inserts += update
                old_meta.update(new_meta)
                row.update({"meta": old_meta})

                row_uuid = row.get("meta").get("instanceID")
                rollback_uuids.append(row_uuid.replace("uuid:", ""))

                try:
                    xml_file = BytesIO(
                        dict2xmlsubmission(row, xform, row_uuid, submission_date)
                    )

                    try:
                        error, instance = safe_create_instance(
                            username,
                            xml_file,
                            [],
                            xform.uuid,
                            None,
                            instance_status="imported_via_csv",
                        )
                    except ValueError as e:
                        error = e

                    if error:
                        if not (
                            isinstance(error, OpenRosaResponse)
                            and error.status_code == 202
                        ):
                            Instance.objects.filter(
                                uuid__in=rollback_uuids, xform=xform
                            ).delete()
                            return async_status(FAILED, text(error))
                        else:
                            duplicates += 1
                    else:
                        additions += 1

                        if additions % PROGRESS_BATCH_UPDATE == 0:
                            try:
                                current_task.update_state(
                                    state="PROGRESS",
                                    meta={
                                        "progress": additions,
                                        "total": num_rows,
                                        "info": additional_col,
                                    },
                                )
                            except Exception:
                                logging.exception(
                                    _(
                                        "Could not update state of "
                                        "import CSV batch process."
                                    )
                                )
                            finally:
                                xform.submission_count(True)

                        users = (
                            User.objects.filter(username=submitted_by)
                            if submitted_by
                            else []
                        )

                        # Store user who imported data in metadata
                        serializer = MetaDataSerializer(
                            data={
                                "instance": instance.id,
                                "data_type": IMPORTED_VIA_CSV_BY,
                                "data_value": username,
                            }
                        )

                        if serializer.is_valid():
                            serializer.save()

                        if users:
                            instance.user = users[0]
                            instance.save()
                except Exception as e:
                    return failed_import(rollback_uuids, xform, e, text(e))
    except UnicodeDecodeError as e:
        return failed_import(rollback_uuids, xform, e, "CSV file must be utf-8 encoded")

    if errors:
        # Rollback all created instances if an error occurred during
        # validation
        Instance.objects.filter(uuid__in=rollback_uuids, xform=xform).delete()
        xform.submission_count(True)
        return async_status(
            FAILED,
            "Invalid CSV data imported in row(s): {}".format(errors) if errors else "",
        )
    else:
        xform.submission_count(True)
        added_submissions = additions - inserts
        event_by = User.objects.get(username=username)
        event_name = None
        tracking_properties = {
            "xform_id": xform.pk,
            "project_id": xform.project.pk,
            "submitted_by": event_by,
            "label": f"csv-import-for-form-{xform.pk}",
            "from": "CSV Import",
        }
        if added_submissions > 0:
            tracking_properties["value"] = added_submissions
            event_name = INSTANCE_CREATE_EVENT
            analytics.track(event_by, event_name, properties=tracking_properties)

        if inserts > 0:
            tracking_properties["value"] = inserts
            event_name = INSTANCE_UPDATE_EVENT
            analytics.track(event_by, event_name, properties=tracking_properties)

        return {
            "additions": added_submissions,
            "duplicates": duplicates,
            "updates": inserts,
            "info": "Additional column(s) excluded from the upload: '{0}'.".format(
                ", ".join(list(additional_col))
            ),
        }


def get_async_csv_submission_status(job_uuid):
    """Gets CSV Submision progress or result
    Can be used to pol long running submissions
    :param str job_uuid: The submission job uuid returned by _submit_csv.delay
    :return: Dict with import progress info (insertions & total)
    :rtype: Dict
    """
    if not job_uuid:
        return async_status(FAILED, "Empty job uuid")

    job = AsyncResult(job_uuid)
    try:
        # result = (job.result or job.state)
        if job.state not in ["SUCCESS", "FAILURE"]:
            response = async_status(celery_state_to_status(job.state))
            if isinstance(job.info, dict):
                response.update(job.info)

            return response

        if job.state == "FAILURE":
            return async_status(celery_state_to_status(job.state), text(job.result))

    except BacklogLimitExceeded:
        return async_status(celery_state_to_status("PENDING"))

    return job.get()


def submission_xls_to_csv(xls_file):
    """Convert a submission xls file to submissions csv file

    :param xls_file: submissions xls file
    :return: csv_file
    """
    xls_file.seek(0)
    xl_workbook = load_workbook(filename=xls_file)
    sheet_name = xl_workbook.get_sheet_names()[0]
    first_sheet = xl_workbook.get_sheet_by_name(sheet_name)

    csv_file = BytesIO()
    csv_writer = ucsv.writer(csv_file)

    date_columns = []
    boolean_columns = []

    # write the header
    csv_writer.writerow(list(first_sheet.values)[0])

    # check for any dates or boolean in the first row of data
    for index in range(1, first_sheet.max_column + 1):
        row = 1

        # If the field is not required the first row may have
        # a null and thus XLS Dates (floats) or XLS Booleans
        # will not be properly converted in the next steps,
        # therefore we find the first non-empty row.
        while (
<<<<<<< HEAD
            first_sheet.cell_type(row, index) == xlrd.XL_CELL_EMPTY
            and row < first_sheet.nrows - 1
=======
            first_sheet.cell(row, index).value is not None
            and row < first_sheet.max_row - 1
>>>>>>> 75906191
        ):
            row += 1

        if first_sheet.cell(row, index).is_date:
            date_columns.append(index)
        elif first_sheet.cell(row, index).data_type == "b":
            boolean_columns.append(index)

    for row_values in first_sheet.iter_rows(
        min_row=2, max_row=first_sheet.max_row, values_only=True
    ):
        if not any(row_values):
            continue
        # convert excel dates(floats) to datetime
        for date_column_index in date_columns:
            try:
<<<<<<< HEAD
                row_values[date_column] = xlrd.xldate_as_datetime(
                    row_values[date_column], xl_workbook.datemode
                ).isoformat()
            except (ValueError, TypeError):
                row_values[date_column] = first_sheet.cell_value(row, date_column)

        # convert excel boolean to true/false
        for boolean_column in boolean_columns:
            row_values[boolean_column] = bool(row_values[boolean_column] == EXCEL_TRUE)
=======
                row_values[date_column_index] = (
                    row_values[date_column_index].strftime("%Y-%m-%d").isoformat()
                )
            except (ValueError, TypeError):
                pass

        # convert excel boolean to true/false
        for boolean_column_index in boolean_columns:
            row_values[boolean_column_index] = bool(
                row_values[boolean_column_index] == EXCEL_TRUE
            )
>>>>>>> 75906191

        csv_writer.writerow(row_values)

    return csv_file


def get_columns_by_type(type_list, form_json):
    """Returns a column that match types passed within
    the field_list

    :param list type_list: A list containing strings that represent
    XLS field types
    :param dict form_json: A dict representing the contents of a
    form
    :return: A list containing the column names that store values passed
    within the type_list
    :rtype: list
    """

    def _column_by_type(item_list, prefix=""):
        found = []
        for item in item_list:
            if item["type"] in ["group", "repeat"]:
                prefix = "/".join([prefix, item["name"]]) if prefix else item["name"]
                found.extend(_column_by_type(item["children"], prefix))
                prefix = ""  # Reset prefix to blank
            else:
                if item["type"] in type_list:
                    name = "%s/%s" % (prefix, item["name"]) if prefix else item["name"]
                    found.append(name)

        return found

    return _column_by_type(form_json["children"])


def validate_row(row, columns):
    """Validate row of data making sure column constraints are enforced

    Takes a csv row containing data from a submission and validates the
    data making sure data types are enforced.

    :param Dict row: The csv row
    :param Dict columns: A dict containing the column headers to be validated
    and the function that should check that the columns constraint is not
    broken
    :return: Returns a tuple containing the validated row and errors found
    within the row if any
    :rtype: Tuple
    """
    # Check data doesn't infringe on XForm data constraints
    errors = []
    for datatype in columns:
        column, constraint_check = columns.get(datatype)
        valid, data = validate_column(row, column, constraint_check)

        if valid:
            if datatype in ["date", "datetime"]:
                for key in data:
                    # ODK XForms accept date and datetime values formatted in
                    # accordance to the XML 1.0 spec only deviating when it
                    # comes to the inclusion of the timezone offset in
                    # datetime values. This specification matches ISO 8601
                    value = data.get(key).isoformat()

                    if datatype == "date" and value.endswith("T00:00:00"):
                        # Remove the Time string section from dates
                        # to follow along with the date datetype specification
                        # in the ODK XForms Spec
                        value = value.replace("T00:00:00", "")

                    data.update({key: value})

            row.update(data)
        else:
            errors.append("Unknown {} format(s): {}".format(datatype, ", ".join(data)))

    return (row, errors)


def validate_column(row, columns, constraint_check):
    """Validates columns within a row making sure data constraints are
    not broken

    Takes a list of column headers to validate and a function of which
    is used to validate the data is valid.

    :param Dict row: The row of which the columns values should be validated
    :param List columns: A list of headers to be validated within the row.
    :param func constraint_check: A function used to validate column data
    :return: Returns a tuple containing the validity status of the rows
    data and the validated_data if successful else it contains
    the invalid_data
    """
    invalid_data = []
    validated_data = {}

    for key in columns:
        value = row.get(key, "")

        if value:
            try:
                value = constraint_check(value)
            except ValueError:
                invalid_data.append(value)
            else:
                validated_data[key] = value

    return (False, invalid_data) if invalid_data else (True, validated_data)<|MERGE_RESOLUTION|>--- conflicted
+++ resolved
@@ -612,13 +612,8 @@
         # will not be properly converted in the next steps,
         # therefore we find the first non-empty row.
         while (
-<<<<<<< HEAD
-            first_sheet.cell_type(row, index) == xlrd.XL_CELL_EMPTY
-            and row < first_sheet.nrows - 1
-=======
             first_sheet.cell(row, index).value is not None
             and row < first_sheet.max_row - 1
->>>>>>> 75906191
         ):
             row += 1
 
@@ -635,17 +630,6 @@
         # convert excel dates(floats) to datetime
         for date_column_index in date_columns:
             try:
-<<<<<<< HEAD
-                row_values[date_column] = xlrd.xldate_as_datetime(
-                    row_values[date_column], xl_workbook.datemode
-                ).isoformat()
-            except (ValueError, TypeError):
-                row_values[date_column] = first_sheet.cell_value(row, date_column)
-
-        # convert excel boolean to true/false
-        for boolean_column in boolean_columns:
-            row_values[boolean_column] = bool(row_values[boolean_column] == EXCEL_TRUE)
-=======
                 row_values[date_column_index] = (
                     row_values[date_column_index].strftime("%Y-%m-%d").isoformat()
                 )
@@ -657,7 +641,6 @@
             row_values[boolean_column_index] = bool(
                 row_values[boolean_column_index] == EXCEL_TRUE
             )
->>>>>>> 75906191
 
         csv_writer.writerow(row_values)
 
