# -*- coding=utf-8 -*-
"""
API export util functions.
"""
import json
import os
import sys
from datetime import datetime
import six

import httplib2
from celery.backends.rpc import BacklogLimitExceeded
from celery.result import AsyncResult
from django.conf import settings
from django.http import Http404, HttpResponseRedirect
from django.shortcuts import get_object_or_404
from django.utils.translation import ugettext as _
from kombu.exceptions import OperationalError
from oauth2client import client as google_client
from oauth2client.client import (
    HttpAccessTokenRefreshError,
    OAuth2WebServerFlow,
    TokenRevokeError,
)
from oauth2client.contrib.django_util.storage import DjangoORMStorage as Storage
from requests import ConnectionError
from rest_framework import exceptions, status
from rest_framework.response import Response
from rest_framework.reverse import reverse

try:
    from savReaderWriter import SPSSIOError
except ImportError:
    SPSSIOError = Exception

from onadata.apps.main.models import TokenStorageModel
from onadata.apps.viewer import tasks as viewer_task
from onadata.apps.viewer.models.export import Export, ExportConnectionError
from onadata.libs.exceptions import (
    J2XException,
    NoRecordsFoundError,
    NoRecordsPermission,
    ServiceUnavailable,
)
from onadata.libs.permissions import filter_queryset_xform_meta_perms_sql
from onadata.libs.utils import log
from onadata.libs.utils.async_status import (
    FAILED,
    PENDING,
    SUCCESSFUL,
    async_status,
    celery_state_to_status,
)
from onadata.libs.utils.common_tags import (
    DATAVIEW_EXPORT,
    GROUPNAME_REMOVED_FLAG,
    OSM,
    SUBMISSION_TIME,
)
from onadata.libs.utils.common_tools import report_exception
from onadata.libs.utils.export_tools import (
    check_pending_export,
    generate_attachments_zip_export,
    generate_export,
    generate_external_export,
    generate_kml_export,
    generate_osm_export,
    newest_export_for,
    parse_request_export_options,
    should_create_new_export,
)
from onadata.libs.utils.logger_tools import response_with_mimetype_and_name
from onadata.libs.utils.model_tools import get_columns_with_hxl

# Supported external exports
EXTERNAL_EXPORT_TYPES = ["xls"]

EXPORT_EXT = {
    "xls": Export.XLS_EXPORT,
    "xlsx": Export.XLS_EXPORT,
    "csv": Export.CSV_EXPORT,
    "csvzip": Export.CSV_ZIP_EXPORT,
    "savzip": Export.SAV_ZIP_EXPORT,
    "uuid": Export.EXTERNAL_EXPORT,
    "kml": Export.KML_EXPORT,
    "zip": Export.ZIP_EXPORT,
    OSM: Export.OSM_EXPORT,
    "gsheets": Export.GOOGLE_SHEETS_EXPORT,
}


def include_hxl_row(dv_columns, hxl_columns):
    """
    This function returns a boolean value. If the dataview's columns are not
    part of the hxl columns, we return False. Returning False would mean that
    we don't have to add the hxl column row if there aren't any hxl columns
    in the dataview.
    :param dv_columns - dataview columns
    :param hxl_columns - hxl columns from the dataview's xform

    :return True or False
    """
    return bool(set(hxl_columns).intersection(set(dv_columns)))


def _get_export_type(export_type):
    if export_type in list(EXPORT_EXT):
        export_type = EXPORT_EXT[export_type]
    else:
        raise exceptions.ParseError(
            _(
                "'%(export_type)s' format not known or not implemented!"
                % {"export_type": export_type}
            )
        )

    return export_type


# pylint: disable=too-many-arguments, too-many-locals, too-many-branches
def custom_response_handler(
    request,
    xform,
    query,
    export_type,
    token=None,
    meta=None,
    dataview=False,
    filename=None,
):
    """
    Returns a HTTP response with export file for download.
    """
    export_type = _get_export_type(export_type)
    if (
        export_type in EXTERNAL_EXPORT_TYPES
        and (token is not None)
        or (meta is not None)
    ):
        export_type = Export.EXTERNAL_EXPORT

    options = parse_request_export_options(request.query_params)

    dataview_pk = hasattr(dataview, "pk") and dataview.pk
    options["dataview_pk"] = dataview_pk

    if dataview:
        columns_with_hxl = get_columns_with_hxl(xform.survey.get("children"))

        if columns_with_hxl:
            options["include_hxl"] = include_hxl_row(
                dataview.columns, list(columns_with_hxl)
            )
    try:
        query = filter_queryset_xform_meta_perms_sql(xform, request.user, query)
    except NoRecordsPermission:
        return Response(
            data=json.dumps({"details": _("You don't have permission")}),
            status=status.HTTP_403_FORBIDDEN,
            content_type="application/json",
        )

    if query:
        options["query"] = query

    remove_group_name = options.get("remove_group_name")

    export_id = request.query_params.get("export_id")

    if export_id:
        export = get_object_or_404(Export, id=export_id, xform=xform)
    else:
        if export_type == Export.GOOGLE_SHEETS_EXPORT:

            return Response(
                data=json.dumps(
                    {"details": _("Sheets export only supported in async mode")}
                ),
                status=status.HTTP_403_FORBIDDEN,
                content_type="application/json",
            )

        # check if we need to re-generate,
        # we always re-generate if a filter is specified
        def _new_export():
            return _generate_new_export(
                request, xform, query, export_type, dataview_pk=dataview_pk
            )

        if should_create_new_export(xform, export_type, options, request=request):
            export = _new_export()
        else:
            export = newest_export_for(xform, export_type, options)

            if not export.filename and not export.error_message:
                export = _new_export()

        log_export(request, xform, export_type)

        if export_type == Export.EXTERNAL_EXPORT:
            return external_export_response(export)

    if export.filename is None and export.error_message:
        raise exceptions.ParseError(export.error_message)

    # get extension from file_path, exporter could modify to
    # xlsx if it exceeds limits
    _path, ext = os.path.splitext(export.filename)
    ext = ext[1:]

    show_date = True
    if filename is None and export.status == Export.SUCCESSFUL:
        filename = _generate_filename(
            request, xform, remove_group_name, dataview_pk=dataview_pk
        )
    else:
        show_date = False
    response = response_with_mimetype_and_name(
        Export.EXPORT_MIMES[ext],
        filename,
        extension=ext,
        show_date=show_date,
        file_path=export.filepath,
    )

    return response


def _generate_new_export(request, xform, query, export_type, dataview_pk=False):
    query = _set_start_end_params(request, query)
    extension = _get_extension_from_export_type(export_type)

    options = {
        "extension": extension,
        "username": xform.user.username,
        "id_string": xform.id_string,
    }
    if query:
        options["query"] = query

    options["dataview_pk"] = dataview_pk
    if export_type == Export.GOOGLE_SHEETS_EXPORT:
        options["google_credentials"] = _get_google_credential(request).to_json()

    try:
        if export_type == Export.EXTERNAL_EXPORT:
            options["token"] = request.GET.get("token")
            options["data_id"] = request.GET.get("data_id")
            options["meta"] = request.GET.get("meta")

            export = generate_external_export(
                export_type,
                xform.user.username,
                xform.id_string,
                None,
                options,
                xform=xform,
            )
        elif export_type == Export.OSM_EXPORT:
            export = generate_osm_export(
                export_type,
                xform.user.username,
                xform.id_string,
                None,
                options,
                xform=xform,
            )
        elif export_type == Export.ZIP_EXPORT:
            export = generate_attachments_zip_export(
                export_type,
                xform.user.username,
                xform.id_string,
                None,
                options,
                xform=xform,
            )
        elif export_type == Export.KML_EXPORT:
            export = generate_kml_export(
                export_type,
                xform.user.username,
                xform.id_string,
                None,
                options,
                xform=xform,
            )
        else:
            options.update(parse_request_export_options(request.query_params))

            export = generate_export(export_type, xform, None, options)

        audit = {"xform": xform.id_string, "export_type": export_type}
        log.audit_log(
            log.Actions.EXPORT_CREATED,
            request.user,
            xform.user,
            _("Created %(export_type)s export on '%(id_string)s'.")
            % {"id_string": xform.id_string, "export_type": export_type.upper()},
            audit,
            request,
        )
    except NoRecordsFoundError:
        raise Http404(_("No records found to export"))
    except J2XException as e:
        # j2x exception
        return async_status(FAILED, str(e))
    except SPSSIOError as e:
        raise exceptions.ParseError(str(e))
    else:
        return export


def log_export(request, xform, export_type):
    """
    Logs audit logs of export requests.
    """
    # log download as well
    audit = {"xform": xform.id_string, "export_type": export_type}
    log.audit_log(
        log.Actions.EXPORT_DOWNLOADED,
        request.user,
        xform.user,
        _("Downloaded %(export_type)s export on '%(id_string)s'.")
        % {"id_string": xform.id_string, "export_type": export_type.upper()},
        audit,
        request,
    )


def external_export_response(export):
    """
    Redirects to export_url of XLSReports successful export. In case of a
    failure, returns a 400 HTTP JSON response with the error message.
    """
    if isinstance(export, Export) and export.internal_status == Export.SUCCESSFUL:
        return HttpResponseRedirect(export.export_url)
    else:
        http_status = status.HTTP_400_BAD_REQUEST

    return Response(json.dumps(export), http_status, content_type="application/json")


def _generate_filename(request, xform, remove_group_name=False, dataview_pk=False):
    if request.GET.get("raw"):
        filename = None
    else:
        # append group name removed flag otherwise use the form id_string
        if remove_group_name:
            filename = "{}-{}".format(xform.id_string, GROUPNAME_REMOVED_FLAG)
        elif dataview_pk:
            filename = "{}-{}".format(xform.id_string, DATAVIEW_EXPORT)
        else:
            filename = xform.id_string

    return filename


def _set_start_end_params(request, query):
    # check for start and end params
    if "start" in request.GET or "end" in request.GET:
        query = json.loads(query) if isinstance(query, six.string_types) else query
        query[SUBMISSION_TIME] = {}

        try:
            if request.GET.get("start"):
                query[SUBMISSION_TIME]["$gte"] = _format_date_for_mongo(
                    request.GET["start"], datetime
                )

            if request.GET.get("end"):
                query[SUBMISSION_TIME]["$lte"] = _format_date_for_mongo(
                    request.GET["end"], datetime
                )
        except ValueError:
            raise exceptions.ParseError(
                _("Dates must be in the format YY_MM_DD_hh_mm_ss")
            )
        else:
            query = json.dumps(query)

    return query


def _get_extension_from_export_type(export_type):
    extension = export_type

    if export_type == Export.XLS_EXPORT:
        extension = "xlsx"
    elif export_type in [Export.CSV_ZIP_EXPORT, Export.SAV_ZIP_EXPORT]:
        extension = "zip"

    return extension


def _format_date_for_mongo(x, datetime):  # pylint: disable=W0621, C0103
    return datetime.strptime(x, "%y_%m_%d_%H_%M_%S").strftime("%Y-%m-%dT%H:%M:%S")


def process_async_export(request, xform, export_type, options=None):
    """
    Check if should generate export or just return the latest export.
    Rules for regenerating an export are:
        1. Filter included on the exports.
        2. New submission done.
        3. Always regenerate external exports.
            (External exports uses templates and the template might have
             changed)
    :param request:
    :param xform:
    :param export_type:
    :param options: additional export params that may include
        query: export filter
        token: template url for xls external reports
        meta: metadataid that contains the external xls report template url
        remove_group_name: Flag to determine if group names should appear
    :return: response dictionary
    """
    # maintain the order of keys while processing the export

    export_type = _get_export_type(export_type)
    token = options.get("token")
    meta = options.get("meta")
    query = options.get("query")
    force_xlsx = options.get("force_xlsx")

    try:
        query = filter_queryset_xform_meta_perms_sql(xform, request.user, query)
    except NoRecordsPermission:
        payload = {"details": _("You don't have permission")}
        return Response(
            data=json.dumps(payload),
            status=status.HTTP_403_FORBIDDEN,
            content_type="application/json",
        )
    else:
        if query:
            options["query"] = query

    if (
        export_type in EXTERNAL_EXPORT_TYPES
        and (token is not None)
        or (meta is not None)
    ):
        export_type = Export.EXTERNAL_EXPORT

    if export_type == Export.GOOGLE_SHEETS_EXPORT:
        credential = _get_google_credential(request)

        if isinstance(credential, HttpResponseRedirect):
            return credential
        options["google_credentials"] = credential.to_json()

    if (
        should_create_new_export(xform, export_type, options, request=request)
        or export_type == Export.EXTERNAL_EXPORT
    ):
        resp = {
<<<<<<< HEAD
            "job_uuid": _create_export_async(
                xform, export_type, query, False, options=options
            )
=======
            u'job_uuid':
            _create_export_async(
                xform, export_type, query, force_xlsx, options=options)
>>>>>>> 75906191
        }
    else:
        print("Do not create a new export.")
        export = newest_export_for(xform, export_type, options)

        if not export.filename:
            # tends to happen when using newest_export_for.
            resp = {
<<<<<<< HEAD
                "job_uuid": _create_export_async(
                    xform, export_type, query, False, options=options
                )
=======
                u'job_uuid':
                _create_export_async(
                    xform, export_type, query, force_xlsx, options=options)
>>>>>>> 75906191
            }
        else:
            resp = export_async_export_response(request, export)

    return resp


def _create_export_async(
    xform, export_type, query=None, force_xlsx=False, options=None
):
    """
    Creates async exports
    :param xform:
    :param export_type:
    :param query:
    :param force_xlsx:
    :param options:
    :return:
        job_uuid generated
    """
    export = check_pending_export(xform, export_type, options)

    if export:
        return export.task_id

    try:
        export, async_result = viewer_task.create_async_export(
            xform, export_type, query, force_xlsx, options=options
        )
    except ExportConnectionError:
        raise ServiceUnavailable

    return async_result.task_id


def export_async_export_response(request, export):
    """
    Checks the export status and generates the reponse
    :param request:
    :param export:
    :return: response dict example {"job_status": "Success", "export_url": ...}
    """
    if export.status == Export.SUCCESSFUL:
        if export.export_type not in [
            Export.EXTERNAL_EXPORT,
            Export.GOOGLE_SHEETS_EXPORT,
        ]:
            export_url = reverse(
                "export-detail", kwargs={"pk": export.pk}, request=request
            )
        else:
            export_url = export.export_url
        resp = async_status(SUCCESSFUL)
        resp["export_url"] = export_url
    elif export.status == Export.PENDING:
        resp = async_status(PENDING)
    else:
        resp = async_status(FAILED, export.error_message)

    return resp


def get_async_response(job_uuid, request, xform, count=0):
    """
    Returns the status of an async task for the given job_uuid.
    """

    def _get_response():
        export = get_object_or_404(Export, task_id=job_uuid)
        return export_async_export_response(request, export)

    try:
        job = AsyncResult(job_uuid)
        if job.state == "SUCCESS":
            resp = _get_response()
        else:
            resp = async_status(celery_state_to_status(job.state))

            # append task result to the response
            if job.result:
                result = job.result
                if isinstance(result, dict):
                    resp.update(result)
                else:
                    resp.update({"progress": str(result)})
    except (OperationalError, ConnectionError) as e:
        report_exception("Connection Error", e, sys.exc_info())
        if count > 0:
            raise ServiceUnavailable

        return get_async_response(job_uuid, request, xform, count + 1)
    except BacklogLimitExceeded:
        # most likely still processing
        resp = async_status(celery_state_to_status("PENDING"))

    return resp


def response_for_format(data, format=None):  # pylint: disable=W0622
    """
    Return appropriately formatted data in Response().
    """
    if format == "xml":
        formatted_data = data.xml
    elif format == "xls":
        if not data.xls or not data.xls.storage.exists(data.xls.name):
            raise Http404()

        formatted_data = data.xls
    else:
        formatted_data = json.loads(data.json)
    return Response(formatted_data)


def generate_google_web_flow(request):
    """
    Returns a OAuth2WebServerFlow object from the request redirect_uri.
    """
    if "redirect_uri" in request.GET:
        redirect_uri = request.GET.get("redirect_uri")
    elif "redirect_uri" in request.POST:
        redirect_uri = request.POST.get("redirect_uri")
    elif "redirect_uri" in request.query_params:
        redirect_uri = request.query_params.get("redirect_uri")
    elif "redirect_uri" in request.data:
        redirect_uri = request.data.get("redirect_uri")
    else:
        redirect_uri = settings.GOOGLE_STEP2_URI
    return OAuth2WebServerFlow(
        client_id=settings.GOOGLE_OAUTH2_CLIENT_ID,
        client_secret=settings.GOOGLE_OAUTH2_CLIENT_SECRET,
        scope=" ".join(
            [
                "https://docs.google.com/feeds/",
                "https://spreadsheets.google.com/feeds/",
                "https://www.googleapis.com/auth/drive.file",
            ]
        ),
        redirect_uri=redirect_uri,
        prompt="consent",
    )


def _get_google_credential(request):
    token = None
    credential = None
    if request.user.is_authenticated:
        storage = Storage(TokenStorageModel, "id", request.user, "credential")
        credential = storage.get()
    elif request.session.get("access_token"):
        credential = google_client.OAuth2Credentials.from_json(token)

    if credential:
        try:
            credential.get_access_token()
        except HttpAccessTokenRefreshError:
            try:
                credential.revoke(httplib2.Http())
            except TokenRevokeError:
                storage.delete()

    if not credential or credential.invalid:
        google_flow = generate_google_web_flow(request)
        return HttpResponseRedirect(google_flow.step1_get_authorize_url())
    return credential<|MERGE_RESOLUTION|>--- conflicted
+++ resolved
@@ -454,15 +454,9 @@
         or export_type == Export.EXTERNAL_EXPORT
     ):
         resp = {
-<<<<<<< HEAD
-            "job_uuid": _create_export_async(
-                xform, export_type, query, False, options=options
-            )
-=======
             u'job_uuid':
             _create_export_async(
                 xform, export_type, query, force_xlsx, options=options)
->>>>>>> 75906191
         }
     else:
         print("Do not create a new export.")
@@ -471,15 +465,9 @@
         if not export.filename:
             # tends to happen when using newest_export_for.
             resp = {
-<<<<<<< HEAD
-                "job_uuid": _create_export_async(
-                    xform, export_type, query, False, options=options
-                )
-=======
                 u'job_uuid':
                 _create_export_async(
                     xform, export_type, query, force_xlsx, options=options)
->>>>>>> 75906191
             }
         else:
             resp = export_async_export_response(request, export)
