<<<<<<< HEAD
import os

from fabric.api import *
from fabric.contrib import files, console
from fabric import utils
from fabric.decorators import hosts

from datetime import datetime

env.home = '/home/wsgi/'
env.project = 'nmis'

# modified this script from caktus 
# https://bitbucket.org/copelco/caktus-deployment/src/tip/example-django-project/caktus_website/fabfile.py#cl-144

def _setup_path():
    env.root = os.path.join(env.home, 'srv', env.code_directory)
    env.code_root = os.path.join(env.root, env.project)
    env.apache_dir = os.path.join(env.root, "apache")
    env.settings = '%(project)s.settings' % env
    env.backup_dir = os.path.join(env.root, "backups")

def staging_env():
    """ use staging environment on remote host"""
    env.code_directory = 'nmis-staging'
    env.environment = 'staging'
    env.branch_name = 'develop'
    _setup_path()

def production_env():
    """ use production environment on remote host"""
    env.code_directory = 'nmis-production'
    env.environment = 'production'
    env.branch_name = 'master'
    env.db_name = 'nmispilot'
    _setup_path()

@hosts('wsgi@staging.mvpafrica.org')
def deploy_staging():
    staging_env()
    deploy()
    restart_wsgi()

@hosts('wsgi@staging.mvpafrica.org')
def deploy_production():
    production_env()
    deploy()
    restart_wsgi()

@hosts('wsgi@staging.mvpafrica.org')
def backup_production():
    production_env()
    backup_code_and_database()

def bootstrap():
    """ initialize remote host environment (virtualenv, deploy, update) """
    require('root', provided_by=('staging', 'production'))

def backup_code_and_database():
    cur_timestamp = datetime.now().strftime("%Y-%m-%d_%H%M%S")
    backup_directory_path = os.path.join(env.backup_dir, cur_timestamp)
    tarball_path = os.path.join(backup_directory_path, env.project)
    run("mkdir -p %s" % backup_directory_path)

    with cd(env.root):
        run("tar -cvf %s.tar %s" % (tarball_path, env.project))

    with cd(backup_directory_path):
        run("mysqldump -u nmis -p$MYSQL_NMIS_PW %(db_name)s > %(db_name)s.sql" % env)

def deploy():
    """ git pull (branch) """
    require('root', provided_by=('staging', 'production'))
    if env.environment == 'production':
        if not console.confirm('Are you sure you want to deploy production?',
                               default=False):
            utils.abort('Production deployment aborted.')

    with cd(env.code_root):
        run("git pull origin %(branch_name)s" % env)

def restart_wsgi():
    """ touch wsgi file to trigger reload """
    with cd(env.apache_dir):
        run("touch environment.wsgi")

def apache_restart():
    """ restart Apache on remote host """
    require('root', provided_by=('staging', 'production'))
    run('sudo apache2ctl restart')
=======
from fabric.api import run, settings, local
#from fabric.decorators import hosts
#from fabric.operations import local

#@hosts('localhost')
def setup():
    "Clones inner repository"
    
    repos = ["git@github.com:mvpdev/django-eav.git",]
    
    for repo in repos:
        local("git clone %s" % repo, capture=True)

    # Here are some comments on virtualenv, pip, and fabric, for right
    # now I'm going to kludge something together with a sym link
    #http://stackoverflow.com/questions/1180411/activate-a-virtualenv-via-fabric-as-deploy-user
    # "pip install -e git+git://github.com/mvpdev/django-eav.git#egg=django-eav"
    # "pip install django-mako"
    local("ln -s django-eav/eav eav", capture=True)

    local("cp custom_settings_example.py custom_settings.py", capture=True)


def git_pull_all():
    "Merges master from repository & django-eav."
    local('git pull origin master', capture=True)
    local('cd django-eav && git pull origin master', capture=True)

def update_staging():
    local('git pull origin develop', capture=True)
    local('chown -R www-data:www-data .', capture=True)
    local('apache2ctl restart', capture=True)
>>>>>>> 3c6d14ca
<|MERGE_RESOLUTION|>--- conflicted
+++ resolved
@@ -1,4 +1,3 @@
-<<<<<<< HEAD
 import os
 
 from fabric.api import *
@@ -88,38 +87,4 @@
 def apache_restart():
     """ restart Apache on remote host """
     require('root', provided_by=('staging', 'production'))
-    run('sudo apache2ctl restart')
-=======
-from fabric.api import run, settings, local
-#from fabric.decorators import hosts
-#from fabric.operations import local
-
-#@hosts('localhost')
-def setup():
-    "Clones inner repository"
-    
-    repos = ["git@github.com:mvpdev/django-eav.git",]
-    
-    for repo in repos:
-        local("git clone %s" % repo, capture=True)
-
-    # Here are some comments on virtualenv, pip, and fabric, for right
-    # now I'm going to kludge something together with a sym link
-    #http://stackoverflow.com/questions/1180411/activate-a-virtualenv-via-fabric-as-deploy-user
-    # "pip install -e git+git://github.com/mvpdev/django-eav.git#egg=django-eav"
-    # "pip install django-mako"
-    local("ln -s django-eav/eav eav", capture=True)
-
-    local("cp custom_settings_example.py custom_settings.py", capture=True)
-
-
-def git_pull_all():
-    "Merges master from repository & django-eav."
-    local('git pull origin master', capture=True)
-    local('cd django-eav && git pull origin master', capture=True)
-
-def update_staging():
-    local('git pull origin develop', capture=True)
-    local('chown -R www-data:www-data .', capture=True)
-    local('apache2ctl restart', capture=True)
->>>>>>> 3c6d14ca
+    run('sudo apache2ctl restart')