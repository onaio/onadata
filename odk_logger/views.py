--- conflicted
+++ resolved
@@ -44,11 +44,7 @@
         response['Location'] = request.build_absolute_uri(request.path)
         return response
     else:
-<<<<<<< HEAD
-        return HttpResponse("Fail !!!!!")
-=======
         return HttpResponseBadRequest("There was a problem receiving your ODK submission. [Error: multiple submission files (?)]")
->>>>>>> bb5a80d2
 
 
 def bulksubmission_form(request, username=None):
