import base64
import json
import logging
import os
import tempfile
import sys, traceback
import urllib
import urllib2
from xml.parsers.expat import ExpatError
import zipfile
import pytz

from datetime import datetime
from itertools import chain
from django.views.decorators.http import require_GET, require_POST
from django.views.decorators.csrf import csrf_exempt
from django.shortcuts import render_to_response, get_object_or_404
from django.http import HttpResponse, HttpResponseBadRequest, \
    HttpResponseRedirect, HttpResponseForbidden, HttpResponseNotAllowed,\
    HttpResponseNotFound
from django.contrib.auth.decorators import login_required
from django.template import RequestContext
from django.contrib.auth.models import User
from django.contrib.auth import authenticate, login
from django.contrib.sites.models import Site
from django.contrib import messages
from django.core.files.storage import get_storage_class
from django.core.files.base import ContentFile
from django.core.urlresolvers import reverse
from django.conf import settings
from django.utils.translation import ugettext as _
from poster.encode import multipart_encode
from poster.streaminghttp import register_openers
from odk_viewer.models import ParsedInstance

from utils.logger_tools import create_instance, OpenRosaResponseBadRequest, \
    OpenRosaResponseNotAllowed, OpenRosaResponse, OpenRosaResponseNotFound,\
    inject_instanceid
from models import XForm, Instance
from main.models import UserProfile, MetaData
from utils.logger_tools import response_with_mimetype_and_name, store_temp_file
from utils.decorators import is_owner
from utils.user_auth import helper_auth_helper, has_permission,\
    has_edit_permission, HttpResponseNotAuthorized
from odk_logger.import_tools import import_instances_from_zip
from odk_logger.xform_instance_parser import InstanceEmptyError,\
    InstanceInvalidUserError, IsNotCrowdformError, DuplicateInstance
from odk_logger.models.instance import FormInactiveError


@require_POST
@csrf_exempt
def bulksubmission(request, username):
    # puts it in a temp directory.
    # runs "import_tools(temp_directory)"
    # deletes
    try:
        posting_user = User.objects.get(username=username)
    except User.DoesNotExist:
        return HttpResponseBadRequest(_(u"User %s not found") % username)

    # request.FILES is a django.utils.datastructures.MultiValueDict
    # for each key we have a list of values
    try:
        temp_postfile = request.FILES.pop("zip_submission_file", [])
    except IOError:
        return HttpResponseBadRequest(_(u"There was a problem receiving your "
                                        u"ODK submission. [Error: IO Error "
                                        u"reading data]"))
    if len(temp_postfile) == 1:
        postfile = temp_postfile[0]
        tempdir = tempfile.gettempdir()
        our_tfpath = os.path.join(tempdir, postfile.name)
        our_tempfile = open(our_tfpath, 'wb')
        our_tempfile.write(postfile.read())
        our_tempfile.close()
        our_tf = open(our_tfpath, 'rb')
        total_count, success_count, errors = \
            import_instances_from_zip(our_tf, user=posting_user)
        # chose the try approach as suggested by the link below
        # http://stackoverflow.com/questions/82831
        try:
            os.remove(our_tfpath)
        except IOError as e:
            # TODO: log this Exception somewhere
            pass
        json_msg = {
            'message': _(u"Submission successful. Out of %(total)d "
                         u"survey instances, %(success)d were imported "
                         u"(%(rejected)d were rejected--duplicates, "
                         u"missing forms, etc.)") %
            {'total': total_count, 'success': success_count,
             'rejected': total_count - success_count},
            'errors': u"%d %s" % (len(errors), errors)
        }
        response = HttpResponse(json.dumps(json_msg))
        response.status_code = 200
        response['Location'] = request.build_absolute_uri(request.path)
        return response
    else:
        return HttpResponseBadRequest(_(u"There was a problem receiving your"
                                        u" ODK submission. [Error: multiple "
                                        u"submission files (?)]"))


@login_required
def bulksubmission_form(request, username=None):
    if request.user.username == username:
        return render_to_response("bulk_submission_form.html")
    else:
        return HttpResponseRedirect('/%s' % request.user.username)


@require_GET
def formList(request, username):
    """
    This is where ODK Collect gets its download list.
    """
    if  username.lower() == 'crowdforms':
        xforms = XForm.objects.filter(is_crowd_form=True)\
            .exclude(user__username=username)
    else:
        formlist_user = get_object_or_404(User, username=username)
        profile, created = \
            UserProfile.objects.get_or_create(user=formlist_user)

        if profile.require_auth:
            response = helper_auth_helper(request)
            if response:
                return response

            # unauthorized if user in auth request does not match user in path
            # unauthorized if user not active
            if formlist_user.username != request.user.username or\
                    not request.user.is_active:
                return HttpResponseNotAuthorized()

        xforms = \
            XForm.objects.filter(downloadable=True, user__username=username)
        # retrieve crowd_forms for this user
        crowdforms = XForm.objects.filter(
            metadata__data_type=MetaData.CROWDFORM_USERS,
            metadata__data_value=username
        )
        xforms = chain(xforms, crowdforms)
    response = render_to_response("xformsList.xml", {
        #'urls': urls,
        'host': request.build_absolute_uri()\
            .replace(request.get_full_path(), ''),
        'xforms': xforms
    }, mimetype="text/xml; charset=utf-8")
    response['X-OpenRosa-Version'] = '1.0'
    tz = pytz.timezone(settings.TIME_ZONE)
    dt = datetime.now(tz).strftime('%a, %d %b %Y %H:%M:%S %Z')
    response['Date'] = dt
    return response


@require_GET
def xformsManifest(request, username, id_string):
    xform = get_object_or_404(XForm, id_string=id_string, user__username=username)
    response = render_to_response("xformsManifest.xml", {
        #'urls': urls,
        'host': request.build_absolute_uri()\
            .replace(request.get_full_path(), ''),
        'media_files': MetaData.media_upload(xform)
    }, mimetype="text/xml; charset=utf-8")
    response['X-OpenRosa-Version'] = '1.0'
    tz = pytz.timezone(settings.TIME_ZONE)
    dt = datetime.now(tz).strftime('%a, %d %b %Y %H:%M:%S %Z')
    response['Date'] = dt
    return response


@require_POST
@csrf_exempt
def submission(request, username=None):
    context = RequestContext(request)
    xml_file_list = []
    media_files = []
    html_response = False
    # request.FILES is a django.utils.datastructures.MultiValueDict
    # for each key we have a list of values
    try:
        xml_file_list = request.FILES.pop("xml_submission_file", [])
        if len(xml_file_list) != 1:
            return OpenRosaResponseBadRequest(
                _(u"There should be a single XML submission file.")
            )
        # save this XML file and media files as attachments
        media_files = request.FILES.values()

        # get uuid from post request
        uuid = request.POST.get('uuid')
        # response as html if posting with a UUID
        if not username and uuid:
            html_response = True
        try:
            instance = create_instance(
                username,
                xml_file_list[0],
                media_files,
                uuid=uuid
            )
        except InstanceInvalidUserError:
            return OpenRosaResponseBadRequest(_(u"Username or ID required."))
        except IsNotCrowdformError:
            return OpenRosaResponseNotAllowed(
                _(u"Sorry but the crowd form you submitted to is closed.")
            )
        except InstanceEmptyError:
            return OpenRosaResponseBadRequest(
                _(u"Received empty submission. No instance was created")
            )
        except FormInactiveError:
            return OpenRosaResponseNotAllowed(_(u"Form is not active"))
        except XForm.DoesNotExist:
            return OpenRosaResponseNotFound(
                _(u"Form does not exist on this account")
            )
        except ExpatError:
            return OpenRosaResponseBadRequest(_(u"Improperly formatted XML."))
        except DuplicateInstance:
            response = OpenRosaResponse(_(u"Duplicate submission"))
            response.status_code = 202
            response['Location'] = request.build_absolute_uri(request.path)
            return response

        if instance is None:
            return OpenRosaResponseBadRequest(_(u"Unable to create submission."))

        # ODK needs two things for a form to be considered successful
        # 1) the status code needs to be 201 (created)
        # 2) The location header needs to be set to the host it posted to
        if html_response:
            context.username = instance.user.username
            context.id_string = instance.xform.id_string
            context.domain = Site.objects.get(id=settings.SITE_ID).domain
            response = render_to_response("submission.html",
                                          context_instance=context)
        else:
            response = OpenRosaResponse()
        response.status_code = 201
        response['Location'] = request.build_absolute_uri(request.path)
        return response
    except IOError as e:
        if 'request data read error' in unicode(e):
            return OpenRosaResponseBadRequest(_(u"File transfer interruption."))
        else:
            raise
    finally:
        if len(xml_file_list):
            [_file.close() for _file in xml_file_list]
        if len(media_files):
            [_file.close() for _file in media_files]


def download_xform(request, username, id_string):
    xform = get_object_or_404(XForm,
                              user__username=username, id_string=id_string)
    # TODO: protect for users who have settings to use auth
    response = response_with_mimetype_and_name('xml', id_string,
                                               show_date=False)
    response.content = xform.xml
    return response


def download_xlsform(request, username, id_string):
    xform = get_object_or_404(XForm,
                              user__username=username, id_string=id_string)
    owner = User.objects.get(username=username)
    if not has_permission(xform, owner, request, xform.shared):
        return HttpResponseForbidden('Not shared.')
    file_path = xform.xls.name
    default_storage = get_storage_class()()
    if default_storage.exists(file_path):
        response = \
            response_with_mimetype_and_name('vnd.ms-excel', id_string,
                                            show_date=False, extension='xls',
                                            file_path=file_path)
        return response
    else:
        messages.add_message(request, messages.WARNING,
                             _(u'No XLS file for your form '
                               u'<strong>%(id)s</strong>')
                             % {'id': id_string})
        return HttpResponseRedirect("/%s" % username)


def download_jsonform(request, username, id_string):
    owner = get_object_or_404(User, username=username)
    xform = get_object_or_404(XForm, user__username=username,
                              id_string=id_string)
    if not has_permission(xform, owner, request, xform.shared):
        return HttpResponseForbidden(_(u'Not shared.'))
    response = response_with_mimetype_and_name('json', id_string,
                                               show_date=False)
    if 'callback' in request.GET and request.GET.get('callback') != '':
        callback = request.GET.get('callback')
        response.content = "%s(%s)" % (callback, xform.json)
    else:
        response.content = xform.json
    return response


@is_owner
def delete_xform(request, username, id_string):
    xform = get_object_or_404(XForm, user__username=username,
                              id_string=id_string)
    xform.delete()
    return HttpResponseRedirect('/')


@is_owner
def toggle_downloadable(request, username, id_string):
    xform = XForm.objects.get(user__username=username, id_string=id_string)
    xform.downloadable = not xform.downloadable
    xform.save()
    return HttpResponseRedirect("/%s" % username)


def enter_data(request, username, id_string):
    owner = User.objects.get(username=username)
    xform = get_object_or_404(XForm, user__username=username,
                              id_string=id_string)
    if not has_edit_permission(xform, owner, request, xform.shared):
        return HttpResponseForbidden(_(u'Not shared.'))
    if not hasattr(settings, 'ENKETO_URL'):
        return HttpResponseRedirect(reverse('main.views.show',
                                    kwargs={'username': username,
                                            'id_string': id_string}))
    url = '%slaunch/launchSurvey' % settings.ENKETO_URL
    register_openers()
    response = None
    # see commit 220f2dad0e for tmp file creation
    try:
        formhub_url = "http://%s/" % request.META['HTTP_HOST']
    except:
        formhub_url = "http://formhub.org/"
    values = {
        'format': 'json',
        'form_id': xform.id_string,
        'server_url' : formhub_url + username
    }
    data, headers = multipart_encode(values)
    headers['User-Agent'] = 'formhub'
    req = urllib2.Request(url, data, headers)
    try:
        response = urllib2.urlopen(req)
        response = json.loads(response.read())
        context = RequestContext(request)
        owner = User.objects.get(username=username)
        context.profile, created = \
            UserProfile.objects.get_or_create(user=owner)
        context.xform = xform
        context.content_user = owner
        context.form_view = True
        if 'url' in response:
            context.enketo = response['url']
            #return render_to_response("form_entry.html",
            #                          context_instance=context)
            return HttpResponseRedirect(response['url'])
        else:
            json_msg = response['reason']
            """
            return HttpResponse("<script>$('body')</script>")
            """
            context.message = {'type':'alert-error',
                                'text':"Enketo error, reason: " +
                                    (response['reason'] and "Server not found.")}
            messages.add_message(request, messages.WARNING,json_msg)
            return render_to_response("profile.html",context_instance=context)

    except urllib2.URLError:
        pass  # this will happen if we could not connect to enketo
        #TODO: should we throw in another error message here
    return HttpResponseRedirect(reverse('main.views.show',
                                kwargs={'username': username,
                                        'id_string': id_string}))


def edit_data(request, username, id_string, data_id):
    logger = logging.getLogger('console_logger')
    owner = User.objects.get(username=username)
    xform = get_object_or_404(XForm, user__username=username,
        id_string=id_string)
    if not has_edit_permission(xform, owner, request, xform.shared):
        return HttpResponseForbidden(_(u'Not shared.'))
    if not hasattr(settings, 'ENKETO_URL'):
        return HttpResponseRedirect(reverse('main.views.show',
            kwargs={'username': username,
                    'id_string': id_string}))
    try:
        query_args = {
            "username": username, "id_string": id_string,
            "query": '{"_id": %s}' % data_id,
            "fields": None,
            "sort": None,
            "limit": 1
        }

        if 'limit' in request.GET:
            query_args["limit"] = int(request.GET.get('limit'))
        cursor = ParsedInstance.query_mongo(**query_args)
    except ValueError as e:
        return HttpResponseBadRequest(e)
    else:
        records = list(record for record in cursor)
        if records.__len__():
            uuid = records[0]["_uuid"]
            instance = Instance.objects.get(xform=xform, uuid=uuid)

    url = '%slaunch/launchSurvey' % settings.ENKETO_URL
    register_openers()
    response = None
    # see commit 220f2dad0e for tmp file creation
    try:
        formhub_url = "http://%s/" % request.META['HTTP_HOST']
    except:
        formhub_url = "http://formhub.org/"
    values = {
        'format': 'json',
        'form_id': xform.id_string,
        'server_url' : formhub_url + username,
        'instance': inject_instanceid(instance),
        'return_url': request.build_absolute_uri(reverse('odk_viewer.views.instance',
                    kwargs={'username': username,
                            'id_string': id_string}))
    }
    data, headers = multipart_encode(values)
    headers['User-Agent'] = 'formhub'
    req = urllib2.Request(url, data, headers)
    try:
        logger.error(url)
        response = urllib2.urlopen(req)
        response = json.loads(response.read())
        logger.error(response)
        context = RequestContext(request)
        owner = User.objects.get(username=username)
        context.profile, created =\
                                  UserProfile.objects.get_or_create(user=owner)
        context.xform = xform
        context.content_user = owner
        context.form_view = True
        if 'edit_url' in response:
            context.enketo = response['edit_url']
<<<<<<< HEAD
            logger.error(response['edit_url'])
=======
            # encode again because the generator in data has been accessed and
            # is now empty
            data, headers = multipart_encode(values)
            headers['User-Agent'] = 'formhub'

>>>>>>> 4feb37c5
            req = urllib2.Request(response['edit_url'], data, headers)

            response = urllib2.urlopen(req)
            response = json.loads(response.read())
            logger.error(response)
            #return render_to_response("form_entry.html",
            #                          context_instance=context)
            return HttpResponseRedirect(response['edit_url'])
        else:
            json_msg = response['reason']
            """
            return HttpResponse("<script>$('body')</script>")
            """
            context.message = {'type':'alert-error',
                               'text':"Enketo error, reason: " +
                                      (response['reason'] and "Server not found.")}
            messages.add_message(request, messages.WARNING,json_msg)
            return render_to_response("profile.html",context_instance=context)

    except urllib2.URLError, e:
        import pprint
        logger.error(traceback.format_exc())
        logger.error(pprint.pformat(values))
        pass  # this will happen if we could not connect to enketo
        #TODO: should we throw in another error message here
    return HttpResponseRedirect(reverse('main.views.show',
        kwargs={'username': username,
                'id_string': id_string}))<|MERGE_RESOLUTION|>--- conflicted
+++ resolved
@@ -444,15 +444,12 @@
         context.form_view = True
         if 'edit_url' in response:
             context.enketo = response['edit_url']
-<<<<<<< HEAD
             logger.error(response['edit_url'])
-=======
             # encode again because the generator in data has been accessed and
             # is now empty
             data, headers = multipart_encode(values)
             headers['User-Agent'] = 'formhub'
 
->>>>>>> 4feb37c5
             req = urllib2.Request(response['edit_url'], data, headers)
 
             response = urllib2.urlopen(req)
