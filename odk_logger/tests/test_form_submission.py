"""
Testing POSTs to "/submission"
"""
from django.db.models import Sum
import os
import re
from main.tests.test_base import MainTestCase
from odk_logger.models import XForm, Instance
from odk_logger.models.instance import InstanceHistory
from odk_viewer.models.parsed_instance import GLOBAL_SUBMISSION_STATS,\
    ParsedInstance
from stats.models import StatsCount
from odk_logger.xform_instance_parser import clean_and_parse_xml


class TestFormSubmission(MainTestCase):

    def setUp(self):
        MainTestCase.setUp(self)
        xls_file_path = os.path.join(
            os.path.dirname(os.path.abspath(__file__)),
            "../fixtures/tutorial/tutorial.xls"
        )
        self._publish_xls_file_and_set_xform(xls_file_path)

    def test_form_post(self):
        """
        xml_submission_file is the field name for the posted xml file.
        """
        xml_submission_file_path = os.path.join(
            os.path.dirname(os.path.abspath(__file__)),
            "../fixtures/tutorial/instances/tutorial_2012-06-27_11-27-53.xml"
        )
        self._make_submission(xml_submission_file_path)
        self.assertEqual(self.response.status_code, 201)

    def test_form_post_to_missing_form(self):
        xml_submission_file_path = os.path.join(
            os.path.dirname(os.path.abspath(__file__)),
            "../fixtures/tutorial/instances/"
            "tutorial_invalid_id_string_2012-06-27_11-27-53.xml"
        )
        self._make_submission(xml_submission_file_path)
        self.assertEqual(self.response.status_code, 404)

    def test_form_post_with_uuid(self):
        """
        tests the way touch forms post
        """
        self.xform = XForm.objects.all().reverse()[0]
        xml_submission_file_path = os.path.join(
            os.path.dirname(os.path.abspath(__file__)),
            "../fixtures/tutorial/instances/tutorial_2012-06-27_11-27-53.xml"
        )
        self._make_submission(
            xml_submission_file_path, add_uuid=True, touchforms=True)
        self.assertEqual(self.response.status_code, 201)

    def test_duplicate_submissions(self):
        """
        Test submissions for forms with start and end
        """
        xls_file_path = os.path.join(
            os.path.dirname(os.path.abspath(__file__)),
            "../fixtures/test_forms/survey_names/survey_names.xls"
        )
        self._publish_xls_file(xls_file_path)
        xml_submission_file_path = os.path.join(
            os.path.dirname(os.path.abspath(__file__)),
            "../fixtures/test_forms/survey_names/instances/"
            "survey_names_2012-08-17_11-24-53.xml"
        )
        self._make_submission(xml_submission_file_path)
        self.assertEqual(self.response.status_code, 201)
        self._make_submission(xml_submission_file_path)
        self.assertEqual(self.response.status_code, 202)
        #/fixtures/test_forms/survey_names

    def test_submission_stats_count(self):
        """Test global submission counts, should not reduce on
        submission delete."""
        submission_count = StatsCount.objects.filter(
            key=GLOBAL_SUBMISSION_STATS).aggregate(Sum('value'))
        self.assertIsNone(submission_count['value__sum'])
        self._publish_transportation_form()
        self.xform = XForm.objects.get(id_string='transportation_2011_07_25')
        self._make_submissions()
        submission_count = StatsCount.objects.filter(
            key=GLOBAL_SUBMISSION_STATS).aggregate(Sum('value'))
        self.assertIsNotNone(submission_count['value__sum'])
        self.assertEqual(submission_count['value__sum'], 4)

        # deleting submissions should not reduce submission counter
        Instance.objects.all().delete()
        self.assertEqual(Instance.objects.count(), 0)
        submission_count = StatsCount.objects.filter(
            key=GLOBAL_SUBMISSION_STATS).aggregate(Sum('value'))
        self.assertEqual(submission_count['value__sum'], 4)

    def test_unicode_submission(self):
        """Test xml submissions that contain unicode characters
        """
        xml_submission_file_path = os.path.join(
            os.path.dirname(os.path.abspath(__file__)),
            "..", "fixtures", "tutorial", "instances",
            "tutorial_unicode_submission.xml"
        )
        self._make_submission(xml_submission_file_path)
        self.assertEqual(self.response.status_code, 201)

<<<<<<< HEAD
    def test_edited_submission(self):
        """
        Test submissions that have been edited
        """
        xml_submission_file_path = os.path.join(
            os.path.dirname(os.path.abspath(__file__)),
            "..", "fixtures", "tutorial", "instances",
            "tutorial_2012-06-27_11-27-53_w_uuid.xml"
        )
        num_instances_history = InstanceHistory.objects.count()
        num_instances = Instance.objects.count()
        query_args = {
            'username': self.user.username,
            'id_string': self.xform.id_string,
            'query': '{}',
            'fields': '[]',
            'sort': '[]',
            'count': True
        }
        cursor = ParsedInstance.query_mongo(**query_args)
        num_mongo_instances = cursor[0]['count']
        # make first submission
        self._make_submission(xml_submission_file_path)
        self.assertEqual(self.response.status_code, 201)
        self.assertEqual(Instance.objects.count(), num_instances + 1)
        # no new record in instances history
        self.assertEqual(
            InstanceHistory.objects.count(), num_instances_history)
        # check count of mongo instances after first submission
        cursor = ParsedInstance.query_mongo(**query_args)
        self.assertEqual(cursor[0]['count'], num_mongo_instances + 1)
        # edited submission
        xml_submission_file_path = os.path.join(
            os.path.dirname(os.path.abspath(__file__)),
            "..", "fixtures", "tutorial", "instances",
            "tutorial_2012-06-27_11-27-53_w_uuid_edited.xml"
        )
        self._make_submission(xml_submission_file_path)
        self.assertEqual(self.response.status_code, 201)
        # we must have the same number of instances
        self.assertEqual(Instance.objects.count(), num_instances + 1)
        # should be a new record in instances history
        self.assertEqual(
            InstanceHistory.objects.count(), num_instances_history + 1)
        cursor = ParsedInstance.query_mongo(**query_args)
        self.assertEqual(cursor[0]['count'], num_mongo_instances + 1)
        # make sure we edited the mongo db record and NOT added a new row
        query_args['count'] = False
        cursor = ParsedInstance.query_mongo(**query_args)
        record = cursor[0]
        with open(xml_submission_file_path, "r") as f:
            xml_str = f.read()
        xml_str = clean_and_parse_xml(xml_str).toxml()
        edited_name = re.match(ur"^.+?<name>(.+?)</name>", xml_str).groups()[0]
        self.assertEqual(record['name'], edited_name)
=======
    def test_submission_w_mismatched_uuid(self):
        """
        test allowing submissions where xml's form uuid doesnt match any form's uuid for a user, as long as id_string can be matched
        """
        # submit instance with uuid that would not match the forms
        xml_submission_file_path = os.path.join(
            os.path.dirname(os.path.abspath(__file__)),
            "..", "fixtures", "tutorial", "instances",
            "tutorial_2012-06-27_11-27-53_w_xform_uuid.xml"
        )
        self._make_submission(xml_submission_file_path)
        self.assertEqual(self.response.status_code, 201)

    def test_fail_submission_if_no_username(self):
        """
        Test that a submission fails if no username is provided and the uuid's dont match
        """
        xml_submission_file_path = os.path.join(
            os.path.dirname(os.path.abspath(__file__)),
            "..", "fixtures", "tutorial", "instances",
            "tutorial_2012-06-27_11-27-53_w_xform_uuid.xml"
        )
        # set touchforms to True to force submission to /submission, without username
        self._make_submission(path=xml_submission_file_path, touchforms=True)
        self.assertEqual(self.response.status_code, 404)

    def test_fail_submission_if_bad_id_string(self):
        """
        Test that a submission fails if no username is provided and the uuid's dont match
        """
        xml_submission_file_path = os.path.join(
            os.path.dirname(os.path.abspath(__file__)),
            "..", "fixtures", "tutorial", "instances",
            "tutorial_2012-06-27_11-27-53_bad_id_string.xml"
        )
        # set touchforms to True to force submission to /submission, without username
        self._make_submission(path=xml_submission_file_path, touchforms=True)
        self.assertEqual(self.response.status_code, 404)
>>>>>>> 92cbaf47
<|MERGE_RESOLUTION|>--- conflicted
+++ resolved
@@ -108,7 +108,6 @@
         self._make_submission(xml_submission_file_path)
         self.assertEqual(self.response.status_code, 201)
 
-<<<<<<< HEAD
     def test_edited_submission(self):
         """
         Test submissions that have been edited
@@ -164,7 +163,7 @@
         xml_str = clean_and_parse_xml(xml_str).toxml()
         edited_name = re.match(ur"^.+?<name>(.+?)</name>", xml_str).groups()[0]
         self.assertEqual(record['name'], edited_name)
-=======
+
     def test_submission_w_mismatched_uuid(self):
         """
         test allowing submissions where xml's form uuid doesnt match any form's uuid for a user, as long as id_string can be matched
@@ -202,5 +201,4 @@
         )
         # set touchforms to True to force submission to /submission, without username
         self._make_submission(path=xml_submission_file_path, touchforms=True)
-        self.assertEqual(self.response.status_code, 404)
->>>>>>> 92cbaf47
+        self.assertEqual(self.response.status_code, 404)