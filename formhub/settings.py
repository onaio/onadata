# vim: set fileencoding=utf-8
# this system uses structured settings as defined in http://www.slideshare.net/jacobian/the-best-and-worst-of-django
#
# this is the base settings.py -- which contains settings common to all implementations of formhub: edit it at last resort
#
# local customizations should be done in several files each of which in turn imports this one.
# The local files should be used as the value for your DJANGO_SETTINGS_FILE environment variable as needed.
# For example, the bin/postactivate file in your virtual environment might look like:
import os
import subprocess
import sys

from pymongo import MongoClient


import djcelery
djcelery.setup_loader()

CURRENT_FILE = os.path.abspath(__file__)
PROJECT_ROOT = os.path.realpath(
    os.path.join(os.path.dirname(CURRENT_FILE), '..//'))
PRINT_EXCEPTION = False

TEMPLATED_EMAIL_TEMPLATE_DIR = 'templated_email/'

ADMINS = (
    # ('Your Name', 'your_email@example.com'),
)
MANAGERS = ADMINS

# Local time zone for this installation. Choices can be found here:
# http://en.wikipedia.org/wiki/List_of_tz_zones_by_name
# although not all choices may be available on all operating systems.
# On Unix systems, a value of None will cause Django to use the same
# timezone as the operating system.
# If running in a Windows environment this must be set to the same as your
# system time zone.
TIME_ZONE = 'America/New_York'

# Language code for this installation. All choices can be found here:
# http://www.i18nguy.com/unicode/language-identifiers.html
LANGUAGE_CODE = 'en-us'

ugettext = lambda s: s

LANGUAGES = (
    ('fr', u'Français'),
    ('en', u'English'),
    ('es', u'Español'),
    ('it', u'Italiano'),
    ('km', u'ភាសាខ្មែរ'),
)

SITE_ID = 1

# If you set this to False, Django will make some optimizations so as not
# to load the internationalization machinery.
USE_I18N = True

# If you set this to False, Django will not format dates, numbers and
# calendars according to the current locale
USE_L10N = True

# URL that handles the media served from MEDIA_ROOT. Make sure to use a
# trailing slash.
# Examples: "http://media.lawrence.com/media/", "http://example.com/media/"
MEDIA_URL = 'http://localhost:8000/media/'

# Absolute path to the directory static files should be collected to.
# Don't put anything in this directory yourself; store your static files
# in apps' "static/" subdirectories and in STATICFILES_DIRS.
# Example: "/home/media/media.lawrence.com/static/"
STATIC_ROOT = os.path.join(PROJECT_ROOT, 'static')

# URL prefix for static files.
# Example: "http://media.lawrence.com/static/"
STATIC_URL = '/static/'

#ENKETO URL
ENKETO_URL = 'https://enketo.formhub.org/'
ENKETO_API_SURVEY_PATH = '/api_v1/survey'
ENKETO_API_INSTANCE_PATH = '/api_v1/instance'
ENKETO_PREVIEW_URL = ENKETO_URL + 'webform/preview'
ENKETO_API_TOKEN = ''
ENKETO_API_INSTANCE_IFRAME_URL = ENKETO_URL + "api_v1/instance/iframe"

# Login URLs
LOGIN_URL = '/accounts/login/'
LOGIN_REDIRECT_URL = '/login_redirect/'

# URL prefix for admin static files -- CSS, JavaScript and images.
# Make sure to use a trailing slash.
# Examples: "http://foo.com/static/admin/", "/static/admin/".
ADMIN_MEDIA_PREFIX = '/static/admin/'

# Additional locations of static files
STATICFILES_DIRS = (
    # Put strings here, like "/home/html/static" or "C:/www/django/static".
    # Always use forward slashes, even on Windows.
    # Don't forget to use absolute paths, not relative paths.
)

# List of finder classes that know how to find static files in
# various locations.
STATICFILES_FINDERS = (
    'django.contrib.staticfiles.finders.FileSystemFinder',
    'django.contrib.staticfiles.finders.AppDirectoriesFinder',
    # 'django.contrib.staticfiles.finders.DefaultStorageFinder',
)

# List of callables that know how to import templates from various sources.
TEMPLATE_LOADERS = (
    'django.template.loaders.filesystem.Loader',
    'django.template.loaders.app_directories.Loader',
    # 'django.template.loaders.eggs.Loader',
)

MIDDLEWARE_CLASSES = (
    'django.middleware.common.CommonMiddleware',
    'django.contrib.sessions.middleware.SessionMiddleware',
    # 'django.middleware.locale.LocaleMiddleware',
    'utils.middleware.LocaleMiddlewareWithTweaks',
    'django.middleware.csrf.CsrfViewMiddleware',
    'corsheaders.middleware.CorsMiddleware',
    'django.contrib.auth.middleware.AuthenticationMiddleware',
    'django.contrib.messages.middleware.MessageMiddleware',
    'django.middleware.transaction.TransactionMiddleware',
    'utils.middleware.HTTPResponseNotAllowedMiddleware',
)

LOCALE_PATHS = (os.path.join(PROJECT_ROOT, 'formhub', 'locale'), )

ROOT_URLCONF = 'formhub.urls'
USE_TZ = True


TEMPLATE_DIRS = (
    os.path.join(PROJECT_ROOT, 'templates'),
    # Put strings here, like "/home/html/django_templates"
    # or "C:/www/django/templates".
    # Always use forward slashes, even on Windows.
    # Don't forget to use absolute paths, not relative paths.
)

# needed by guardian
ANONYMOUS_USER_ID = -1

INSTALLED_APPS = (
    'django.contrib.auth',
    'django.contrib.contenttypes',
    'django.contrib.sessions',
    'django.contrib.sites',
    'django.contrib.messages',
    'django.contrib.staticfiles',
    'django.contrib.humanize',
    # Uncomment the next line to enable the admin:
    'django.contrib.admin',
    # Uncomment the next line to enable admin documentation:
    'django.contrib.admindocs',
    'registration',
    'south',
    'django_nose',
    'django_digest',
    'corsheaders',
    'oauth2_provider',
    'rest_framework',
    'rest_framework.authtoken',
    'taggit',
    'odk_logger',
    'odk_viewer',
    'main',
    'restservice',
    'staff',
    'api',
    'guardian',
    'djcelery',
    'stats',
    'sms_support',
)

OAUTH2_PROVIDER = {
    # this is the list of available scopes
    'SCOPES': {
        'read': 'Read scope',
        'write': 'Write scope',
        'groups': 'Access to your groups'}
}

REST_FRAMEWORK = {
    # Use hyperlinked styles by default.
    # Only used if the `serializer_class` attribute is not set on a view.
    'DEFAULT_MODEL_SERIALIZER_CLASS':
    'rest_framework.serializers.HyperlinkedModelSerializer',

    # Use Django's standard `django.contrib.auth` permissions,
    # or allow read-only access for unauthenticated users.
    'DEFAULT_PERMISSION_CLASSES': [
        'rest_framework.permissions.IsAuthenticatedOrReadOnly',
        'rest_framework.permissions.DjangoModelPermissions'
    ],
    'DEFAULT_AUTHENTICATION_CLASSES': (
        'oauth2_provider.ext.rest_framework.OAuth2Authentication',
        #'rest_framework.authentication.BasicAuthentication',
        'rest_framework.authentication.SessionAuthentication',
        'rest_framework.authentication.TokenAuthentication',
    )
}

SWAGGER_SETTINGS = {
    "exclude_namespaces": [],    # List URL namespaces to ignore
    "api_version": '1.0',  # Specify your API's version (optional)
    "enabled_methods": [         # Methods to enable in UI
        'get',
        'post',
        'put',
        'patch',
        'delete'
    ],
}

CORS_ORIGIN_ALLOW_ALL = False
CORS_ALLOW_CREDENTIALS = True
CORS_ORIGIN_WHITELIST = (
    'dev.formhub.org',
)

USE_THOUSAND_SEPARATOR = True

COMPRESS = True

# extra data stored with users
AUTH_PROFILE_MODULE = 'main.UserProfile'

# case insensitive usernames
AUTHENTICATION_BACKENDS = (
    'main.backends.ModelBackend',
    'guardian.backends.ObjectPermissionBackend',
)

# Settings for Django Registration
ACCOUNT_ACTIVATION_DAYS = 1

# A sample logging configuration. The only tangible logging
# performed by this configuration is to send an email to
# the site admins on every HTTP 500 error.
# See http://docs.djangoproject.com/en/dev/topics/logging for
# more details on how to customize your logging configuration.
LOGGING = {
    'version': 1,
    'disable_existing_loggers': False,
    'formatters': {
        'verbose': {
            'format': '%(levelname)s %(asctime)s %(module)s' +
                      ' %(process)d %(thread)d %(message)s'
        },
        'simple': {
            'format': '%(levelname)s %(message)s'
        },
    },
    'filters': {
        'require_debug_false': {
            '()': 'django.utils.log.RequireDebugFalse'
        }
    },
    'handlers': {
        'mail_admins': {
            'level': 'ERROR',
            'filters': ['require_debug_false'],
            'class': 'django.utils.log.AdminEmailHandler'
        },
        'console': {
            'level': 'DEBUG',
            'class': 'logging.StreamHandler',
            'formatter': 'verbose'
        },
        'audit': {
            'level': 'DEBUG',
            'class': 'utils.log.AuditLogHandler',
            'formatter': 'verbose',
            'model': 'main.models.audit.AuditLog'
        },
    },
    'loggers': {
        'django.request': {
            'handlers': ['mail_admins'],
            'level': 'DEBUG',
            'propagate': True,
        },
        'console_logger': {
            'handlers': ['console'],
            'level': 'DEBUG',
            'propagate': True
        },
        'audit_logger': {
            'handlers': ['audit'],
            'level': 'DEBUG',
            'propagate': True
        }
    }
}

MONGO_DATABASE = {
    'HOST': 'localhost',
    'PORT': 27017,
    'NAME': 'formhub',
    'USER': '',
    'PASSWORD': ''
}

GOOGLE_STEP2_URI = 'http://formhub.org/gwelcome'
GOOGLE_CLIENT_ID = '617113120802.apps.googleusercontent.com'
GOOGLE_CLIENT_SECRET = '9reM29qpGFPyI8TBuB54Z4fk'

THUMB_CONF = {
    'large': {'size': 1280, 'suffix': '-large'},
    'medium': {'size': 640, 'suffix': '-medium'},
    'small': {'size': 240, 'suffix': '-small'},
}
# order of thumbnails from largest to smallest
THUMB_ORDER = ['large', 'medium', 'small']
IMG_FILE_TYPE = 'jpg'

# celery
BROKER_BACKEND = "rabbitmq"
BROKER_URL = 'amqp://guest:guest@localhost:5672/'
CELERY_RESULT_BACKEND = "amqp"  # telling Celery to report results to RabbitMQ
CELERY_ALWAYS_EAGER = False

# auto add crowdform to new registration
AUTO_ADD_CROWDFORM = False
DEFAULT_CROWDFORM = {'xform_username': 'bob', 'xform_id_string': 'transport'}

# duration to keep zip exports before deletion (in seconds)
ZIP_EXPORT_COUNTDOWN = 3600  # 1 hour

# default content length for submission requests
DEFAULT_CONTENT_LENGTH = 10000000

TEST_RUNNER = 'django_nose.NoseTestSuiteRunner'
NOSE_ARGS = ['--with-fixture-bundling']
#NOSE_PLUGINS = [
#    'utils.nose_plugins.SilenceSouth'
#]

if PRINT_EXCEPTION and DEBUG:
    MIDDLEWARE_CLASSES += ('utils.middleware.ExceptionLoggingMiddleware',)

# re-captcha in registrations
REGISTRATION_REQUIRE_CAPTCHA = False
RECAPTCHA_USE_SSL = False
RECAPTCHA_PRIVATE_KEY = ''
RECAPTCHA_PUBLIC_KEY = '6Ld52OMSAAAAAJJ4W-0TFDTgbznnWWFf0XuOSaB6'

TESTING_MODE = False
<<<<<<< HEAD

# re-captcha in registrations
REGISTRATION_REQUIRE_CAPTCHA = False
RECAPTCHA_USE_SSL = False
RECAPTCHA_PRIVATE_KEY = ''
RECAPTCHA_PUBLIC_KEY = '6Ld52OMSAAAAAJJ4W-0TFDTgbznnWWFf0XuOSaB6'

ENKETO_API_INSTANCE_IFRAME_URL = "https://enketo-dev.formhub.org/api_v1/instance/iframe"
ENKETO_API_TOKEN = "---"
=======
if len(sys.argv) >= 2 and (sys.argv[1] == "test" or sys.argv[1] == "test_all"):
    # This trick works only when we run tests from the command line.
    TESTING_MODE = True
else:
    TESTING_MODE = False

if TESTING_MODE:
    MEDIA_ROOT = os.path.join(PROJECT_ROOT, 'test_media/')
    subprocess.call(["rm", "-r", MEDIA_ROOT])
    MONGO_DATABASE['NAME'] = "formhub_test"
    # need to have CELERY_ALWAYS_EAGER True and BROKER_BACKEND as memory
    # to run tasks immediately while testing
    CELERY_ALWAYS_EAGER = True
    BROKER_BACKEND = 'memory'
    ENKETO_API_TOKEN = 'abc'
    #TEST_RUNNER = 'djcelery.contrib.test_runner.CeleryTestSuiteRunner'
else:
    MEDIA_ROOT = os.path.join(PROJECT_ROOT, 'media/')

try:
    from local_settings import *
except ImportError:
    print("You can override the default settings by adding a "
          "local_settings.py file.")
>>>>>>> f94a1e9d

# MongoDB
if MONGO_DATABASE.get('USER') and MONGO_DATABASE.get('PASSWORD'):
    MONGO_CONNECTION_URL = (
        "mongodb://%(USER)s:%(PASSWORD)s@%(HOST)s:%(PORT)s") % MONGO_DATABASE
else:
    MONGO_CONNECTION_URL = "mongodb://%(HOST)s:%(PORT)s" % MONGO_DATABASE

MONGO_CONNECTION = MongoClient(
    MONGO_CONNECTION_URL, safe=True, j=True, tz_aware=True)
MONGO_DB = MONGO_CONNECTION[MONGO_DATABASE['NAME']]

#
# if you are looking for import local_settings here, go look in ./preset/default_settings.py -- that's where it is now
#<|MERGE_RESOLUTION|>--- conflicted
+++ resolved
@@ -342,52 +342,19 @@
 #    'utils.nose_plugins.SilenceSouth'
 #]
 
-if PRINT_EXCEPTION and DEBUG:
-    MIDDLEWARE_CLASSES += ('utils.middleware.ExceptionLoggingMiddleware',)
-
 # re-captcha in registrations
 REGISTRATION_REQUIRE_CAPTCHA = False
 RECAPTCHA_USE_SSL = False
 RECAPTCHA_PRIVATE_KEY = ''
 RECAPTCHA_PUBLIC_KEY = '6Ld52OMSAAAAAJJ4W-0TFDTgbznnWWFf0XuOSaB6'
 
-TESTING_MODE = False
-<<<<<<< HEAD
-
-# re-captcha in registrations
-REGISTRATION_REQUIRE_CAPTCHA = False
-RECAPTCHA_USE_SSL = False
-RECAPTCHA_PRIVATE_KEY = ''
-RECAPTCHA_PUBLIC_KEY = '6Ld52OMSAAAAAJJ4W-0TFDTgbznnWWFf0XuOSaB6'
-
 ENKETO_API_INSTANCE_IFRAME_URL = "https://enketo-dev.formhub.org/api_v1/instance/iframe"
 ENKETO_API_TOKEN = "---"
-=======
-if len(sys.argv) >= 2 and (sys.argv[1] == "test" or sys.argv[1] == "test_all"):
-    # This trick works only when we run tests from the command line.
-    TESTING_MODE = True
-else:
-    TESTING_MODE = False
-
-if TESTING_MODE:
-    MEDIA_ROOT = os.path.join(PROJECT_ROOT, 'test_media/')
-    subprocess.call(["rm", "-r", MEDIA_ROOT])
-    MONGO_DATABASE['NAME'] = "formhub_test"
-    # need to have CELERY_ALWAYS_EAGER True and BROKER_BACKEND as memory
-    # to run tasks immediately while testing
-    CELERY_ALWAYS_EAGER = True
-    BROKER_BACKEND = 'memory'
-    ENKETO_API_TOKEN = 'abc'
-    #TEST_RUNNER = 'djcelery.contrib.test_runner.CeleryTestSuiteRunner'
-else:
-    MEDIA_ROOT = os.path.join(PROJECT_ROOT, 'media/')
-
-try:
+
+try:  # legacy setting for old sites who still use a local_settings.py file and have not updated to presets/
     from local_settings import *
 except ImportError:
-    print("You can override the default settings by adding a "
-          "local_settings.py file.")
->>>>>>> f94a1e9d
+    pass
 
 # MongoDB
 if MONGO_DATABASE.get('USER') and MONGO_DATABASE.get('PASSWORD'):
@@ -398,8 +365,4 @@
 
 MONGO_CONNECTION = MongoClient(
     MONGO_CONNECTION_URL, safe=True, j=True, tz_aware=True)
-MONGO_DB = MONGO_CONNECTION[MONGO_DATABASE['NAME']]
-
-#
-# if you are looking for import local_settings here, go look in ./preset/default_settings.py -- that's where it is now
-#+MONGO_DB = MONGO_CONNECTION[MONGO_DATABASE['NAME']]