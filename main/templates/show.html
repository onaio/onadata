--- conflicted
+++ resolved
@@ -13,19 +13,6 @@
 	  <a href="/{{content_user.username}}/">{{ content_user.username }}</a> /
 	  </div>
 	</h3>
-<<<<<<< HEAD
-      <h1>    
-	<span style='color: #999;'>{{ xform.id_string }}</span>
-      </h1>
-    </div>
-        <div id="mfeedback">&nbsp;</div> 
-    <div class="row">
-      <div class="span11">
-        <div id="mfeedback">&nbsp;</div>
-        <h3>Title</h3>
-=======
-    <h1>    
->>>>>>> 2f76f43a
         <div class="clearfix">
             <div class="input">
             <form>
@@ -38,7 +25,6 @@
             </form>
             </div>
         </div>
-    </h1>
     </div> 
     <div class="row">
       <div class="span11">
