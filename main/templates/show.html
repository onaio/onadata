--- conflicted
+++ resolved
@@ -321,19 +321,11 @@
         </div>
         <br/>
         <div class="clearfix bordered">
-<<<<<<< HEAD
-            <h3>Media Uploads || <small> jpeg/png/mp3 allowed </small></h3>
-            {% for media in media_upload %}
-              <p><a href="{% url main.views.download_media_data content_user.username xform.id_string media.id %}">{{ media.data_value }}</a>
-              {% if can_edit %}
-              || <a href="{% url main.views.download_media_data content_user.username xform.id_string media.id %}?del=true"> remove </a>
-=======
             <h3>Media &nbsp;<small> jpeg/png/mp3 allowed </small></h3>
             {% for media in media_upload %}
               <p><a href="{% url main.views.download_media_data content_user.username xform.id_string media.id %}">{{ media.data_value }}</a>
               {% if can_edit %}
               &ndash;<a href="{% url main.views.download_media_data content_user.username xform.id_string media.id %}?del=true"> remove </a>
->>>>>>> 4bdd766a
               {% endif %}
               </p>
             {% endfor %}
