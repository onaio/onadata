{% extends 'base.html' %}
{% load humanize %}
{% block content %}
  {% if user.is_authenticated %}
    <script type="text/javascript" language="javascript" src="/static/js/form_actions.js"></script>
  {% endif %}
  <section id="profile">
    <div class="page-header">
      <!-- <img src='{{ content_user.profile.gravatar }}' alt='gravatar' width='40' height='40' style='float:left; padding-right:10px;' /> -->
    <div id="mfeedback">&nbsp;</div>
	<h3>
	  <div style='vertical-align: middle'>      
	  <img src='{{ content_user.profile.gravatar }}' alt='' width='20' height='20' /> 
	  <a href="/{{content_user.username}}/">{{ content_user.username }}</a> (Owner) /
	  </div>
	</h3>
        <div class="clearfix">
            <div class="input">
            <form>
                {% csrf_token %}
                <input type="text" id="title"class="input-xxlarge present header" disabled="" rows="3" value="{{ xform.title }}" />
                {% if can_edit %}
                    <a id="title_edit" data-id="title" href="" class="btn small bind-edit">edit</a>
                    <a id="title_save" data-id="title" style="display:none" href="" class="btn small btn-primary bind-save" data-url="{% url main.views.edit content_user.username xform.id_string %}">save</a>
                {% endif %}
            </form>
            </div>
        </div>
    </div> 
    <div class="row">
      <div class="span8">
        {% if can_edit %}
            <h4>Form ID: {{ xform.id_string }}</h4>
        {% endif %}
        <h3>Description</h3>
        <div class="clearfix">
            <div class="input">
            <form>
                {% csrf_token %}
                <textarea id="description" class="input-xxlarge present" disabled="" rows="3" name="textarea">{% if xform.description %}{{ xform.description }}{% else %}None{% endif %}</textarea>
                {% if can_edit %}
                    <a id="description_edit" data-id="description" href="" class="btn small bind-edit">edit</a>
                    <a id="description_save" data-id="description" style="display:none" href="" class="btn small btn-primary bind-save" data-url="{% url main.views.edit content_user.username xform.id_string %}">save</a>
                {% endif %}
            </form>
            </div>
        </div>
<!------------------------------------------------------------------------->

        <div class="clearfix bordered">

<<<<<<< HEAD
=======
                {% if source.data_file %}
                    <p><a href="{% url main.views.download_metadata content_user.username xform.id_string source.id %}">{{ source.data_file.name }}</p></a>
                {% endif %}

                {% if can_edit %}
                    {% csrf_token %}
                    <table>
                    {{ source_form.as_table }}
                    </table>
                    <input type="submit" class="btn" value="Upload" />
                {% endif %}
            </form>
        </div>
        <div class=clearfix>
                {% for doc in supporting_docs %}
                    <p><a href="{% url main.views.download_metadata content_user.username xform.id_string doc.id %}">{{ doc.data_value }}</p></a>
                {% endfor %}
                {% if can_edit %}
                <form class="well" action="{% url main.views.edit content_user.username xform.id_string %}" method="post" enctype="multipart/form-data">
                <h3>Supporting Documents</h3>
                    {% csrf_token %}
                    <table>
                    {{ doc_form.as_table }}
                    </table>
                    <input type="submit" class="btn" value="Upload" />
                </form>
                {% endif %}
        </div>
      </div>
      <div class="span4">
        <script type="text/javascript" charset="utf-8">
            $(document).ready(function() {
              {% if xform.shared_data %}
                $('#data-shared-private').hide();
              {% else %}
                $('#data-shared-public').hide();
              {% endif %}
              {% if xform.shared %}
                $('#form-shared-private').hide();
              {% else %}
                $('#form-shared-public').hide();
              {% endif %}
              $.each(['form-shared', 'data-shared', 'active-form'], function(inx, el) {
                var cb = $('#' + el + ':checkbox');
                cb.iphoneStyle({
                  onChange: function() {
                    privacyEdit(cb.data('url'), el.split('-')[0]);
                    $('#' + el + '-public').toggle();
                    $('#' + el + '-private').toggle();
                  }
                });
              });
            });
        </script>
        {% if is_owner %}
        <h3>Settings</h3>
        <div class="clearfix">
          <div class="input">
          <label>Form Shared&nbsp;</label>
            <input id="form-shared" type="checkbox"{% if xform.shared %} checked=""{% endif %} data-url="{% url main.views.edit content_user.username xform.id_string %}" />
          </div> 
          <br/>
          <label>Data Shared&nbsp;</label>
          <div class="input">
            <input id="data-shared" type="checkbox"{% if xform.shared_data %} checked=""{% endif %} data-url="{% url main.views.edit content_user.username xform.id_string %}" />
          </div> 
          <br/>
          <label>Form Active&nbsp;</label>
          <div class="input">
            <input id="active-form" type="checkbox"{% if xform.downloadable %} checked=""{% endif %} data-url="{% url main.views.edit content_user.username xform.id_string %}" />
          </div> 
          <br/>
          <label>Delete Form&nbsp;</label>
        <div class="input">
          <!-- DELETE -->
          <div id="delete-{{ xform.id_string }}" class="modal hide fade">
            <div class="modal-header">
              <a data-dismiss="modal" class="close">&times;</a>
              <h3>Delete Confirmation</h3>
            </div>
            <div class="modal-body">
              <p>Are you sure you want to delete the form '{{ xform.title }}'? This form has <strong>{{ xform.submission_count|intcomma }}</strong> submissions associated with it that will also be deleted. If you are unsure about deleting this form press 'Cancel' and conside 'Archiving' the form instead.</p>
            </div>
            <div class="modal-footer">
              <a href="{% url odk_logger.views.delete_xform username=user.username id_string=xform.id_string %}" onclick="$('#delete-{{ xform.id_string }}').modal('hide');" class="btn btn-primary">Delete</a>
              <a href="#" onclick="$('#delete-{{ xform.id_string }}').modal('hide');" class="btn secondary">Cancel</a>
            </div>
          </div>
          <a data-toggle="modal" href="#delete-{{ xform.id_string }}" data-backdrop="true" data-keyboard="true" class="btn btn-small btn-danger">
            Delete
          </a>
        </div>
        </div> 
        <div>
            <h3>Sharing</h3>
            Sharing by link is
            <strong>
            {% if public_link %}
                on with url <a href="{% url main.views.show xform.uuid %}">{{ base_url }}{% url main.views.show xform.uuid %}</a>
            {% else %}
                off
            {% endif %}
            <form action="{% url main.views.set_perm content_user.username xform.id_string %}" method="post">
                {% csrf_token %}
                <input type="hidden" name="perm_type" value="link"/>
                <input type="hidden" name="for_user" value="toggle"/>
                <input type="submit" class="btn" value="Turn {% if public_link %}off{% else %}on{% endif %}" />
            </form>
            </strong>
            <br/>
            <br/>
            {% if users_with_perms|length %}
            <ul>
                {% for user, perms in users_with_perms %}
                    <li>{{ user }}: {% for perm in perms %}{{ perm }} {% endfor %}</li>
                {% endfor %}
            </ul>
            {% endif %}
            <form action="{% url main.views.set_perm content_user.username xform.id_string %}" method="post">
                {% csrf_token %}
                <table class="narrow-labels">
                {{ permission_form.as_table }}
                </table>
                <input type="submit" class="btn" value="Submit" />
            </form>
        </div>
        {% endif %}
      </div>
    </div>
    <div class="row">
      <div class="span16">
>>>>>>> d0c8f9e8
        <hr/>
        <h3>
            XLSForm
            <span id="form-shared-public" class="label label-info">PUBLIC</span>
            <span id="form-shared-private" class="label label-warning">PRIVATE</span>
        </h3>
        <br/>
<div class="btn-toolbar" style="margin-bottom: 9px">
	  <div class="btn-group">
	    <button class="btn btn-success"><a href="{% url download_xlsform content_user.username xform.id_string %}"><i class="icon-th icon-white"></i><font color=#FFF> XLSForm</font></a></button>
	    <button class="btn dropdown-toggle btn-success" data-toggle="dropdown">
	      <span class="caret"></span>
	    </button>
	    <ul class="dropdown-menu">
	      <li>                    
		<input class="input-xxlarge" type="text" size="16" value="{{ base_url }}{% url download_xlsform content_user.username xform.id_string %}"/>
	      </li>
	    </ul>
	  </div>
	  <div class="btn-group">
	    <button class="btn "><a href="{% url download_xform content_user.username xform.id_string %}"><i class="icon-file"></i><font color=#000> XForm</font></a></button>
	    <button class="btn dropdown-toggle" data-toggle="dropdown">
	      <span class="caret"></span>
	    </button>
	    <ul class="dropdown-menu">
	      <li>                    
		<input class="input-xxlarge" type="text" size="16" value="{{ base_url }}{% url download_xform content_user.username xform.id_string %}"/>
	      </li>
	    </ul>
	  </div>
	  <div class="btn-group">
	    <button class="btn "><a href="{% url download_jsonform content_user.username xform.id_string %}"><i class="icon-file"></i><font color=#000> JSONForm</font></a></button>
	    <button class="btn dropdown-toggle" data-toggle="dropdown">
	      <span class="caret"></span>
	    </button>
	    <ul class="dropdown-menu">
	      <li>                    
		<input class="input-xxlarge" type="text" size="16" value="{{ base_url }}{% url download_jsonform content_user.username xform.id_string %}"/>
	      </li>
	    </ul>
	  </div>


</div>
<br>
        </ul>

        <p>
            License:
            {% if can_edit %}
                {% for field in form_license_form %}
                    {{ field }}
                {% endfor %}
                <a id="form-license_edit" data-id="form-license" href="" class="btn btn-small bind-edit">edit</a>
                <a id="form-license_save" data-id="form-license" style="display:none" href="" class="btn btn-small btn-primary bind-save" data-url="{% url main.views.edit content_user.username xform.id_string %}">save</a>
            {% else %}
                {{ form_license|default:'No license' }}
            {% endif %}
        </p>
        <p><a id="form-license_info" style="display:none" href="">License information</a></p>
        <br/>
        <ul class="inline">
        <li>
            <div class="input-prepend">
                <span class="add-on">
                    <a href="{% url download_xlsform content_user.username xform.id_string %}">
                    Excel
                    </a>
                </span>
                <input class="xxlarge" type="text" size="16" value="{{ base_url }}{% url download_xlsform content_user.username xform.id_string %}"/>
            </div>
            <br/>
        </li>
        <li class="inline dropdown" data-dropdown="dropdown">
            <a class="dropdown-toggle btn small" href="#">Other</a>
            <ul class="dropdown-menu">
                <li>
                <a href="{% url download_xform content_user.username xform.id_string %}">
                  XForm
                </a>
                </li>
                <li>
                <a href="{% url download_jsonform content_user.username xform.id_string %}">
                  Form JSON
                </a>
                </li>
            </ul>
        </li>
        {% if user.is_authenticated and content_user.username != user.username and xform.xls|length > 0 and not cloned %}
            <br/><br/>
            <li>
                <a href="" data-url="{% url main.views.clone_xlsform xform.user.username %}" data-username="{{ xform.user.username }}" data-id="{{ xform.id_string }}" class="clonexls"><button class="btn small">Clone</button></a>
            </li>
        {% endif %}
        </ul>
      </div>

<!------------------------------------------------------------------------->
<!------------------------------------------------------------------------->
      <div class="clearfix bordered">
        <hr/>
        <h3>
            Form Data
            <span id="data-shared-public" class="label label-info">PUBLIC</span>
            <span id="data-shared-private" class="label label-warning">PRIVATE</span>
        </h3>
        {% if xform.shared_data or can_view %}

        {% if xform.submission_count > 0 %}
            <div>
            <div class="input-prepend">

<br>

<div class="btn-toolbar" style="margin-bottom: 9px">
  
	  <div class="btn-group">
	    <button class="btn "><a href="{% url odk_viewer.views.csv_export content_user.username xform.id_string %}"><i class="icon-download-alt"></i> <font color=#000>csv</font></a></button>
	    <button class="btn dropdown-toggle" data-toggle="dropdown">
	      <span class="caret"></span>
	    </button>
	    <ul class="dropdown-menu">
	      <li>                    
		<input class="input-xxlarge" type="text" size="16" value="{{base_url}}{% url odk_viewer.views.csv_export content_user.username xform.id_string %}"/>
	      </li>
	    </ul>
	  </div>


	  <div class="btn-group">
	    <button class="btn "><a href="{% url odk_viewer.views.xls_export content_user.username xform.id_string %}"><i class="icon-download-alt"></i> <font color=#000>xls</font></a></button>
	    <button class="btn dropdown-toggle" data-toggle="dropdown">
	      <span class="caret"></span>
	    </button>
	    <ul class="dropdown-menu">
	      <li>                    
		<input class="input-xxlarge" type="text" size="16" value="{{base_url}}{% url odk_viewer.views.xls_export content_user.username xform.id_string %}"/>
	      </li>
	    </ul>
	  </div>
	  <div class="btn-group">
	    <button class="btn "><a href="{% url odk_viewer.views.kml_export content_user.username xform.id_string %}"><i class="icon-download-alt"></i> <font color=#000>kml</font></a></button>
	    <button class="btn dropdown-toggle" data-toggle="dropdown">
	      <span class="caret"></span>
	    </button>
	    <ul class="dropdown-menu">
	      <li>                    
		<input class="input-xxlarge" type="text" size="16" value="{{base_url}}{% url odk_viewer.views.kml_export content_user.username xform.id_string %}"/>
	      </li>
	    </ul>
	  </div>

	  <div class="btn-group">
	    <button class="btn "><a href="{% url odk_viewer.views.zip_export content_user.username xform.id_string %}"><i class="icon-download-alt"></i> <font color=#000>zip</font></a></button>
	    <button class="btn dropdown-toggle" data-toggle="dropdown">
	      <span class="caret"></span>
	    </button>
	    <ul class="dropdown-menu">
	      <li>                    
		<input class="input-xxlarge" type="text" size="16" value="{{base_url}}{% url odk_viewer.views.zip_export content_user.username xform.id_string %}"/>
	      </li>
	    </ul>
	  </div>
</div>

        <h4>Submissions: {{ xform.submission_count|intcomma }}</h4>
<br>
    <p>
            License:
            {% if can_edit %}
                {% for field in data_license_form %}
                    {{ field }}
                {% endfor %}
                <a id="data-license_edit" data-id="data-license" href="" class="btn btn-small bind-edit">edit</a>
                <a id="data-license_save" data-id="data-license" style="display:none" href="" class="btn btn-small btn-primary bind-save" data-url="{% url main.views.edit content_user.username xform.id_string %}">save</a>
            {% else %}
                {{ data_license|default:'No license' }}
            {% endif %}
        </p>
    <p><a id="data-license_info" style="display:none" href="">License information</a></p>

            </div>
            <p>
	      <div class="btn-group" style="margin-bottom: 9px">
		<a class="btn btn-info" rel="tooltip" title="View Map" href="{% url odk_viewer.views.map_view content_user.username xform.id_string %}">
		  <i class="icon-map-marker icon-white"></i> Map
		</a>
		<a class="btn btn-info" btn-info  rel="tooltip" title="View Photos" href="{% url main.views.form_photos content_user.username xform.id_string %}">
		  <i class="icon-camera icon-white"></i> Photos
		</a>
		{% endif %}
		{% endif %}
		{% if can_edit %}
		<a class="btn btn-info" rel="tooltip" title="Webform" href="{% url odk_logger.views.enter_data content_user.username xform.id_string %}">
		  <i class="icon-edit icon-white"></i> Enter Web Form</a>
		{% endif %}
	      </div>
<br>

<!------------------------------------------------------------------------->
      </div>
      <div class="span4">
        <script type="text/javascript" charset="utf-8">
            $(document).ready(function() {
              {% if xform.shared_data %}
                $('#data-shared-private').hide();
              {% else %}
                $('#data-shared-public').hide();
              {% endif %}
              {% if xform.shared %}
                $('#form-shared-private').hide();
              {% else %}
                $('#form-shared-public').hide();
              {% endif %}
              $.each(['form-shared', 'data-shared', 'active-form'], function(inx, el) {
                var cb = $('#' + el + ':checkbox');
                cb.iphoneStyle({
                  onChange: function() {
                    privacyEdit(cb.data('url'), el.split('-')[0]);
                    $('#' + el + '-public').toggle();
                    $('#' + el + '-private').toggle();
                  }
                });
              });
            {% if user.is_authenticated %}
              // add click event to all public (x)forms
              $('a.clonexls').click(function(){
                el = $(this);
                clone_xlsform(el.data('url'), el.data('username'), el.data('id'));
                return false;
              });
            {% endif %}
            });
        </script>
        {% if is_owner %}
        <h3>Settings</h3>
        <div class="clearfix">
          <div class="input">
          <label>Form Shared&nbsp;</label>
            <input id="form-shared" type="checkbox"{% if xform.shared %} checked=""{% endif %} data-url="{% url main.views.edit content_user.username xform.id_string %}" />
          </div> 
          <br/>
          <label>Data Shared&nbsp;</label>
          <div class="input">
            <input id="data-shared" type="checkbox"{% if xform.shared_data %} checked=""{% endif %} data-url="{% url main.views.edit content_user.username xform.id_string %}" />
          </div> 
          <br/>
          <label>Form Active&nbsp;</label>
          <div class="input">
            <input id="active-form" type="checkbox"{% if xform.downloadable %} checked=""{% endif %} data-url="{% url main.views.edit content_user.username xform.id_string %}" />
          </div> 
          <br/>
          <label>Delete Form&nbsp;</label>
        <div class="input">
          <!-- DELETE -->
          <div id="delete-{{ xform.id_string }}" class="modal hide fade">
            <div class="modal-header">
              <a data-dismiss="modal" class="close">&times;</a>
              <h3>Delete Confirmation</h3>
            </div>
            <div class="modal-body">
              <p>Are you sure you want to delete the form '{{ xform.title }}'? This form has <strong>{{ xform.submission_count|intcomma }}</strong> submissions associated with it that will also be deleted. If you are unsure about deleting this form press 'Cancel' and conside 'Archiving' the form instead.</p>
            </div>
            <div class="modal-footer">
              <a href="{% url odk_logger.views.delete_xform username=user.username id_string=xform.id_string %}" onclick="$('#delete-{{ xform.id_string }}').modal('hide');" class="btn btn-primary">Delete</a>
              <a href="#" onclick="$('#delete-{{ xform.id_string }}').modal('hide');" class="btn secondary">Cancel</a>
            </div>
          </div>
          <a data-toggle="modal" href="#delete-{{ xform.id_string }}" data-backdrop="true" data-keyboard="true" class="btn btn-small btn-danger">
            Delete
          </a>
        </div>
        </div> 
        <div>
            <h3>Sharing</h3>
            Sharing by link is
            <strong>
            {% if public_link %}
                on with url <a href="{% url main.views.show xform.uuid %}">{{ base_url }}{% url main.views.show xform.uuid %}</a>
            {% else %}
                off
            {% endif %}
            <form action="{% url main.views.set_perm content_user.username xform.id_string %}" method="post">
                {% csrf_token %}
                <input type="hidden" name="perm_type" value="link"/>
                <input type="hidden" name="for_user" value="toggle"/>
                <input type="submit" class="btn" value="Turn {% if public_link %}off{% else %}on{% endif %}" />
            </form>
            </strong>
            <br/>
            <br/>
            {% if users_with_perms|length %}
            <ul>
                {% for user, perms in users_with_perms %}
                    <li>{{ user }}: {% for perm in perms %}{{ perm }} {% endfor %}</li>
                {% endfor %}
            </ul>
            {% endif %}
            <form action="{% url main.views.set_perm content_user.username xform.id_string %}" method="post">
                {% csrf_token %}
                <table class="narrow-labels">
                {{ permission_form.as_table }}
                </table>
                <input type="submit" class="btn" value="Submit" />
            </form>
        </div>
        {% endif %}
      </div>
    </div>
    <div class="row">
<!------------------------------------------------------------------------->
    <div class = "span12 clearfix">
            <form class="well" action="{% url main.views.edit content_user.username xform.id_string %}" method="post" enctype="multipart/form-data">
                <h3>Source</h3>
                {% csrf_token %}
                <input type="text" id="source"class="input-xxlarge present" disabled="" rows="3" value="{{ source.data_value|default:"None provided" }}" />

                {% if can_edit %}
                    <a id="source_edit" data-id="source" href="" class="btn small bind-edit">edit</a>
                    <a id="source_save" data-id="source" style="display:none" href="" class="btn small btn-primary bind-save" data-url="{% url main.views.edit content_user.username xform.id_string %}">save</a>
                {% endif %}

                {% if source.data_file %}
                    <p><a href="{% url main.views.download_metadata content_user.username xform.id_string source.id %}">{{ source.data_file.name }}</p></a>
                {% endif %}

                {% if can_edit %}
                    {% csrf_token %}
                    <table>
                    {{ source_form.as_table }}
                    </table>
                    <input type="submit" class="btn" value="Upload" />
                {% endif %}
            </form>
</div>
<!------------------------------------------------------------------------->
    </div>
    <div class="row">
        <div class="span12 clearfix">
                {% for doc in supporting_docs %}
                    <p><a href="{% url main.views.download_metadata content_user.username xform.id_string doc.id %}">{{ doc.data_value }}</p></a>
                {% endfor %}
                {% if can_edit %}
                <form class="well" action="{% url main.views.edit content_user.username xform.id_string %}" method="post" enctype="multipart/form-data">
                <h3>Supporting Documents</h3>
                    {% csrf_token %}
                    <table>
                    {{ doc_form.as_table }}
                    </table>
                    <input type="submit" class="btn" value="Upload" />
                </form>
                {% endif %}
        </div>

<!------------------------------------------------------------------------->
<!------------------------------------------------------------------------->

	    </div> 
  </section>
{% endblock %}<|MERGE_RESOLUTION|>--- conflicted
+++ resolved
@@ -48,12 +48,18 @@
 <!------------------------------------------------------------------------->
 
         <div class="clearfix bordered">
-
-<<<<<<< HEAD
-=======
+          <form action="{% url main.views.edit content_user.username xform.id_string %}" method="post" enctype="multipart/form-data">
+                <h3>Source</h3>
                 {% if source.data_file %}
                     <p><a href="{% url main.views.download_metadata content_user.username xform.id_string source.id %}">{{ source.data_file.name }}</p></a>
                 {% endif %}
+                {% csrf_token %}
+                <input type="text" id="source" class="input-xxlarge present" disabled="" rows="3" value="{{ source.data_value|default:"None provided" }}" />
+                {% if can_edit %}
+                    <a id="source_edit" data-id="source" href="" class="btn small bind-edit">edit</a>
+                    <a id="source_save" data-id="source" style="display:none" href="" class="btn small btn-primary bind-save" data-url="{% url main.views.edit content_user.username xform.id_string %}">save</a>
+                {% endif %}
+
 
                 {% if can_edit %}
                     {% csrf_token %}
@@ -63,14 +69,15 @@
                     <input type="submit" class="btn" value="Upload" />
                 {% endif %}
             </form>
-        </div>
-        <div class=clearfix>
+
+        </div>
+        <div class="clearfix bordered">
+                <h3>Supporting Documents</h3>
                 {% for doc in supporting_docs %}
                     <p><a href="{% url main.views.download_metadata content_user.username xform.id_string doc.id %}">{{ doc.data_value }}</p></a>
                 {% endfor %}
                 {% if can_edit %}
-                <form class="well" action="{% url main.views.edit content_user.username xform.id_string %}" method="post" enctype="multipart/form-data">
-                <h3>Supporting Documents</h3>
+                <form action="{% url main.views.edit content_user.username xform.id_string %}" method="post" enctype="multipart/form-data">
                     {% csrf_token %}
                     <table>
                     {{ doc_form.as_table }}
@@ -181,8 +188,7 @@
       </div>
     </div>
     <div class="row">
-      <div class="span16">
->>>>>>> d0c8f9e8
+      <div class="span12">
         <hr/>
         <h3>
             XLSForm
@@ -190,46 +196,43 @@
             <span id="form-shared-private" class="label label-warning">PRIVATE</span>
         </h3>
         <br/>
-<div class="btn-toolbar" style="margin-bottom: 9px">
-	  <div class="btn-group">
-	    <button class="btn btn-success"><a href="{% url download_xlsform content_user.username xform.id_string %}"><i class="icon-th icon-white"></i><font color=#FFF> XLSForm</font></a></button>
-	    <button class="btn dropdown-toggle btn-success" data-toggle="dropdown">
-	      <span class="caret"></span>
-	    </button>
-	    <ul class="dropdown-menu">
-	      <li>                    
-		<input class="input-xxlarge" type="text" size="16" value="{{ base_url }}{% url download_xlsform content_user.username xform.id_string %}"/>
-	      </li>
-	    </ul>
-	  </div>
-	  <div class="btn-group">
-	    <button class="btn "><a href="{% url download_xform content_user.username xform.id_string %}"><i class="icon-file"></i><font color=#000> XForm</font></a></button>
-	    <button class="btn dropdown-toggle" data-toggle="dropdown">
-	      <span class="caret"></span>
-	    </button>
-	    <ul class="dropdown-menu">
-	      <li>                    
-		<input class="input-xxlarge" type="text" size="16" value="{{ base_url }}{% url download_xform content_user.username xform.id_string %}"/>
-	      </li>
-	    </ul>
-	  </div>
-	  <div class="btn-group">
-	    <button class="btn "><a href="{% url download_jsonform content_user.username xform.id_string %}"><i class="icon-file"></i><font color=#000> JSONForm</font></a></button>
-	    <button class="btn dropdown-toggle" data-toggle="dropdown">
-	      <span class="caret"></span>
-	    </button>
-	    <ul class="dropdown-menu">
-	      <li>                    
-		<input class="input-xxlarge" type="text" size="16" value="{{ base_url }}{% url download_jsonform content_user.username xform.id_string %}"/>
-	      </li>
-	    </ul>
-	  </div>
-
-
-</div>
+        <div class="btn-toolbar" style="margin-bottom: 9px">
+          <div class="btn-group">
+            <button class="btn btn-success"><a href="{% url download_xlsform content_user.username xform.id_string %}"><i class="icon-th icon-white"></i><font color=#FFF> XLSForm</font></a></button>
+            <button class="btn dropdown-toggle btn-success" data-toggle="dropdown">
+              <span class="caret"></span>
+            </button>
+            <ul class="dropdown-menu">
+              <li>                    
+                <input class="input-xxlarge" type="text" size="16" value="{{ base_url }}{% url download_xlsform content_user.username xform.id_string %}"/>
+              </li>
+            </ul>
+          </div>
+          <div class="btn-group">
+            <button class="btn "><a href="{% url download_xform content_user.username xform.id_string %}"><i class="icon-file"></i><font color=#000> XForm</font></a></button>
+            <button class="btn dropdown-toggle" data-toggle="dropdown">
+              <span class="caret"></span>
+            </button>
+            <ul class="dropdown-menu">
+              <li>                    
+                <input class="input-xxlarge" type="text" size="16" value="{{ base_url }}{% url download_xform content_user.username xform.id_string %}"/>
+              </li>
+            </ul>
+          </div>
+          <div class="btn-group">
+            <button class="btn "><a href="{% url download_jsonform content_user.username xform.id_string %}"><i class="icon-file"></i><font color=#000> JSONForm</font></a></button>
+            <button class="btn dropdown-toggle" data-toggle="dropdown">
+              <span class="caret"></span>
+            </button>
+            <ul class="dropdown-menu">
+              <li>                    
+                <input class="input-xxlarge" type="text" size="16" value="{{ base_url }}{% url download_jsonform content_user.username xform.id_string %}"/>
+              </li>
+            </ul>
+        </div>
+    </div>
 <br>
         </ul>
-
         <p>
             License:
             {% if can_edit %}
@@ -279,9 +282,6 @@
         {% endif %}
         </ul>
       </div>
-
-<!------------------------------------------------------------------------->
-<!------------------------------------------------------------------------->
       <div class="clearfix bordered">
         <hr/>
         <h3>
@@ -290,67 +290,60 @@
             <span id="data-shared-private" class="label label-warning">PRIVATE</span>
         </h3>
         {% if xform.shared_data or can_view %}
+        {% if xform.submission_count > 0 %}
+        <div>
+        <div class="input-prepend">
+        <br>
+        <div class="btn-toolbar" style="margin-bottom: 9px">
+          <div class="btn-group">
+            <button class="btn "><a href="{% url odk_viewer.views.csv_export content_user.username xform.id_string %}"><i class="icon-download-alt"></i> <font color=#000>csv</font></a></button>
+            <button class="btn dropdown-toggle" data-toggle="dropdown">
+              <span class="caret"></span>
+            </button>
+            <ul class="dropdown-menu">
+              <li>                    
+                <input class="input-xxlarge" type="text" size="16" value="{{base_url}}{% url odk_viewer.views.csv_export content_user.username xform.id_string %}"/>
+              </li>
+            </ul>
+          </div>
+          <div class="btn-group">
+            <button class="btn "><a href="{% url odk_viewer.views.xls_export content_user.username xform.id_string %}"><i class="icon-download-alt"></i> <font color=#000>xls</font></a></button>
+            <button class="btn dropdown-toggle" data-toggle="dropdown">
+              <span class="caret"></span>
+            </button>
+            <ul class="dropdown-menu">
+              <li>                    
+                <input class="input-xxlarge" type="text" size="16" value="{{base_url}}{% url odk_viewer.views.xls_export content_user.username xform.id_string %}"/>
+              </li>
+            </ul>
+          </div>
+          <div class="btn-group">
+            <button class="btn "><a href="{% url odk_viewer.views.kml_export content_user.username xform.id_string %}"><i class="icon-download-alt"></i> <font color=#000>kml</font></a></button>
+            <button class="btn dropdown-toggle" data-toggle="dropdown">
+              <span class="caret"></span>
+            </button>
+            <ul class="dropdown-menu">
+              <li>                    
+                <input class="input-xxlarge" type="text" size="16" value="{{base_url}}{% url odk_viewer.views.kml_export content_user.username xform.id_string %}"/>
+              </li>
+            </ul>
+          </div>
 
-        {% if xform.submission_count > 0 %}
-            <div>
-            <div class="input-prepend">
-
-<br>
-
-<div class="btn-toolbar" style="margin-bottom: 9px">
-  
-	  <div class="btn-group">
-	    <button class="btn "><a href="{% url odk_viewer.views.csv_export content_user.username xform.id_string %}"><i class="icon-download-alt"></i> <font color=#000>csv</font></a></button>
-	    <button class="btn dropdown-toggle" data-toggle="dropdown">
-	      <span class="caret"></span>
-	    </button>
-	    <ul class="dropdown-menu">
-	      <li>                    
-		<input class="input-xxlarge" type="text" size="16" value="{{base_url}}{% url odk_viewer.views.csv_export content_user.username xform.id_string %}"/>
-	      </li>
-	    </ul>
-	  </div>
-
-
-	  <div class="btn-group">
-	    <button class="btn "><a href="{% url odk_viewer.views.xls_export content_user.username xform.id_string %}"><i class="icon-download-alt"></i> <font color=#000>xls</font></a></button>
-	    <button class="btn dropdown-toggle" data-toggle="dropdown">
-	      <span class="caret"></span>
-	    </button>
-	    <ul class="dropdown-menu">
-	      <li>                    
-		<input class="input-xxlarge" type="text" size="16" value="{{base_url}}{% url odk_viewer.views.xls_export content_user.username xform.id_string %}"/>
-	      </li>
-	    </ul>
-	  </div>
-	  <div class="btn-group">
-	    <button class="btn "><a href="{% url odk_viewer.views.kml_export content_user.username xform.id_string %}"><i class="icon-download-alt"></i> <font color=#000>kml</font></a></button>
-	    <button class="btn dropdown-toggle" data-toggle="dropdown">
-	      <span class="caret"></span>
-	    </button>
-	    <ul class="dropdown-menu">
-	      <li>                    
-		<input class="input-xxlarge" type="text" size="16" value="{{base_url}}{% url odk_viewer.views.kml_export content_user.username xform.id_string %}"/>
-	      </li>
-	    </ul>
-	  </div>
-
-	  <div class="btn-group">
-	    <button class="btn "><a href="{% url odk_viewer.views.zip_export content_user.username xform.id_string %}"><i class="icon-download-alt"></i> <font color=#000>zip</font></a></button>
-	    <button class="btn dropdown-toggle" data-toggle="dropdown">
-	      <span class="caret"></span>
-	    </button>
-	    <ul class="dropdown-menu">
-	      <li>                    
-		<input class="input-xxlarge" type="text" size="16" value="{{base_url}}{% url odk_viewer.views.zip_export content_user.username xform.id_string %}"/>
-	      </li>
-	    </ul>
-	  </div>
-</div>
-
+          <div class="btn-group">
+            <button class="btn "><a href="{% url odk_viewer.views.zip_export content_user.username xform.id_string %}"><i class="icon-download-alt"></i> <font color=#000>zip</font></a></button>
+            <button class="btn dropdown-toggle" data-toggle="dropdown">
+              <span class="caret"></span>
+            </button>
+            <ul class="dropdown-menu">
+              <li>                    
+                <input class="input-xxlarge" type="text" size="16" value="{{base_url}}{% url odk_viewer.views.zip_export content_user.username xform.id_string %}"/>
+              </li>
+            </ul>
+          </div>
+        </div>
         <h4>Submissions: {{ xform.submission_count|intcomma }}</h4>
-<br>
-    <p>
+        <br>
+        <p>
             License:
             {% if can_edit %}
                 {% for field in data_license_form %}
@@ -362,27 +355,24 @@
                 {{ data_license|default:'No license' }}
             {% endif %}
         </p>
-    <p><a id="data-license_info" style="display:none" href="">License information</a></p>
-
-            </div>
-            <p>
-	      <div class="btn-group" style="margin-bottom: 9px">
-		<a class="btn btn-info" rel="tooltip" title="View Map" href="{% url odk_viewer.views.map_view content_user.username xform.id_string %}">
-		  <i class="icon-map-marker icon-white"></i> Map
-		</a>
-		<a class="btn btn-info" btn-info  rel="tooltip" title="View Photos" href="{% url main.views.form_photos content_user.username xform.id_string %}">
-		  <i class="icon-camera icon-white"></i> Photos
-		</a>
+        <p><a id="data-license_info" style="display:none" href="">License information</a></p>
+        </div>
+	    <div class="btn-group" style="margin-bottom: 9px">
+            <a class="btn btn-info" rel="tooltip" title="View Map" href="{% url odk_viewer.views.map_view content_user.username xform.id_string %}">
+              <i class="icon-map-marker icon-white"></i> Map
+            </a>
+            <a class="btn btn-info" btn-info  rel="tooltip" title="View Photos" href="{% url main.views.form_photos content_user.username xform.id_string %}">
+              <i class="icon-camera icon-white"></i> Photos
+            </a>
 		{% endif %}
 		{% endif %}
 		{% if can_edit %}
 		<a class="btn btn-info" rel="tooltip" title="Webform" href="{% url odk_logger.views.enter_data content_user.username xform.id_string %}">
-		  <i class="icon-edit icon-white"></i> Enter Web Form</a>
+		  <i class="icon-edit icon-white"></i> Enter Web Form
+        </a>
 		{% endif %}
-	      </div>
-<br>
-
-<!------------------------------------------------------------------------->
+	    </div>
+        <br>
       </div>
       <div class="span4">
         <script type="text/javascript" charset="utf-8">
@@ -417,129 +407,7 @@
             {% endif %}
             });
         </script>
-        {% if is_owner %}
-        <h3>Settings</h3>
-        <div class="clearfix">
-          <div class="input">
-          <label>Form Shared&nbsp;</label>
-            <input id="form-shared" type="checkbox"{% if xform.shared %} checked=""{% endif %} data-url="{% url main.views.edit content_user.username xform.id_string %}" />
-          </div> 
-          <br/>
-          <label>Data Shared&nbsp;</label>
-          <div class="input">
-            <input id="data-shared" type="checkbox"{% if xform.shared_data %} checked=""{% endif %} data-url="{% url main.views.edit content_user.username xform.id_string %}" />
-          </div> 
-          <br/>
-          <label>Form Active&nbsp;</label>
-          <div class="input">
-            <input id="active-form" type="checkbox"{% if xform.downloadable %} checked=""{% endif %} data-url="{% url main.views.edit content_user.username xform.id_string %}" />
-          </div> 
-          <br/>
-          <label>Delete Form&nbsp;</label>
-        <div class="input">
-          <!-- DELETE -->
-          <div id="delete-{{ xform.id_string }}" class="modal hide fade">
-            <div class="modal-header">
-              <a data-dismiss="modal" class="close">&times;</a>
-              <h3>Delete Confirmation</h3>
-            </div>
-            <div class="modal-body">
-              <p>Are you sure you want to delete the form '{{ xform.title }}'? This form has <strong>{{ xform.submission_count|intcomma }}</strong> submissions associated with it that will also be deleted. If you are unsure about deleting this form press 'Cancel' and conside 'Archiving' the form instead.</p>
-            </div>
-            <div class="modal-footer">
-              <a href="{% url odk_logger.views.delete_xform username=user.username id_string=xform.id_string %}" onclick="$('#delete-{{ xform.id_string }}').modal('hide');" class="btn btn-primary">Delete</a>
-              <a href="#" onclick="$('#delete-{{ xform.id_string }}').modal('hide');" class="btn secondary">Cancel</a>
-            </div>
-          </div>
-          <a data-toggle="modal" href="#delete-{{ xform.id_string }}" data-backdrop="true" data-keyboard="true" class="btn btn-small btn-danger">
-            Delete
-          </a>
-        </div>
-        </div> 
-        <div>
-            <h3>Sharing</h3>
-            Sharing by link is
-            <strong>
-            {% if public_link %}
-                on with url <a href="{% url main.views.show xform.uuid %}">{{ base_url }}{% url main.views.show xform.uuid %}</a>
-            {% else %}
-                off
-            {% endif %}
-            <form action="{% url main.views.set_perm content_user.username xform.id_string %}" method="post">
-                {% csrf_token %}
-                <input type="hidden" name="perm_type" value="link"/>
-                <input type="hidden" name="for_user" value="toggle"/>
-                <input type="submit" class="btn" value="Turn {% if public_link %}off{% else %}on{% endif %}" />
-            </form>
-            </strong>
-            <br/>
-            <br/>
-            {% if users_with_perms|length %}
-            <ul>
-                {% for user, perms in users_with_perms %}
-                    <li>{{ user }}: {% for perm in perms %}{{ perm }} {% endfor %}</li>
-                {% endfor %}
-            </ul>
-            {% endif %}
-            <form action="{% url main.views.set_perm content_user.username xform.id_string %}" method="post">
-                {% csrf_token %}
-                <table class="narrow-labels">
-                {{ permission_form.as_table }}
-                </table>
-                <input type="submit" class="btn" value="Submit" />
-            </form>
-        </div>
-        {% endif %}
       </div>
     </div>
-    <div class="row">
-<!------------------------------------------------------------------------->
-    <div class = "span12 clearfix">
-            <form class="well" action="{% url main.views.edit content_user.username xform.id_string %}" method="post" enctype="multipart/form-data">
-                <h3>Source</h3>
-                {% csrf_token %}
-                <input type="text" id="source"class="input-xxlarge present" disabled="" rows="3" value="{{ source.data_value|default:"None provided" }}" />
-
-                {% if can_edit %}
-                    <a id="source_edit" data-id="source" href="" class="btn small bind-edit">edit</a>
-                    <a id="source_save" data-id="source" style="display:none" href="" class="btn small btn-primary bind-save" data-url="{% url main.views.edit content_user.username xform.id_string %}">save</a>
-                {% endif %}
-
-                {% if source.data_file %}
-                    <p><a href="{% url main.views.download_metadata content_user.username xform.id_string source.id %}">{{ source.data_file.name }}</p></a>
-                {% endif %}
-
-                {% if can_edit %}
-                    {% csrf_token %}
-                    <table>
-                    {{ source_form.as_table }}
-                    </table>
-                    <input type="submit" class="btn" value="Upload" />
-                {% endif %}
-            </form>
-</div>
-<!------------------------------------------------------------------------->
-    </div>
-    <div class="row">
-        <div class="span12 clearfix">
-                {% for doc in supporting_docs %}
-                    <p><a href="{% url main.views.download_metadata content_user.username xform.id_string doc.id %}">{{ doc.data_value }}</p></a>
-                {% endfor %}
-                {% if can_edit %}
-                <form class="well" action="{% url main.views.edit content_user.username xform.id_string %}" method="post" enctype="multipart/form-data">
-                <h3>Supporting Documents</h3>
-                    {% csrf_token %}
-                    <table>
-                    {{ doc_form.as_table }}
-                    </table>
-                    <input type="submit" class="btn" value="Upload" />
-                </form>
-                {% endif %}
-        </div>
-
-<!------------------------------------------------------------------------->
-<!------------------------------------------------------------------------->
-
-	    </div> 
   </section>
 {% endblock %}