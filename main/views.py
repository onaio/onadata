import os, urllib2

from django import forms
from django.core.urlresolvers import reverse
from django.core.files.storage import default_storage, get_storage_class
from django.contrib.auth.decorators import login_required
from django.contrib.auth.models import User
from django.http import HttpResponse, HttpResponseBadRequest, \
    HttpResponseRedirect, HttpResponseNotAllowed, \
    HttpResponseForbidden, HttpResponseNotFound, HttpResponseServerError
from django.shortcuts import render_to_response, get_object_or_404
from django.template import loader, RequestContext
from django.utils import simplejson
from django.utils.translation import ugettext_lazy as _
from django.views.decorators.http import require_GET, require_POST
from google_doc import GoogleDoc
from guardian.shortcuts import assign, remove_perm, get_users_with_perms

from main.forms import UserProfileForm, FormLicenseForm, DataLicenseForm,\
     SupportDocForm, QuickConverterFile, QuickConverterURL, QuickConverter,\
     SourceForm, PermissionForm, MediaForm, MapboxLayerForm
from main.models import UserProfile, MetaData
from odk_logger.models import Instance, XForm
from odk_viewer.models import DataDictionary, ParsedInstance
from odk_viewer.models.data_dictionary import upload_to
from odk_viewer.views import image_urls_for_form, survey_responses
from utils.decorators import is_owner
from utils.logger_tools import response_with_mimetype_and_name, publish_form
from utils.user_auth import check_and_set_user, set_profile_data,\
     has_permission, helper_auth_helper, get_xform_and_perms,\
     check_and_set_user_and_form
<<<<<<< HEAD
from django.utils.translation import ugettext_lazy as _
from datetime import datetime
=======

>>>>>>> 3b284791

def home(request):
    context = RequestContext(request)
    context.num_forms = Instance.objects.count()
    context.num_users = User.objects.count()
    context.num_shared_forms = XForm.objects.filter(shared__exact=1).count()
    if request.user.username:
        return HttpResponseRedirect(reverse(profile,
            kwargs={'username': request.user.username}))
    else:
        return render_to_response('home.html', context_instance=context)


@login_required
def login_redirect(request):
    return HttpResponseRedirect(reverse(profile,
        kwargs={'username': request.user.username}))


@require_POST
@login_required
def clone_xlsform(request, username):
    '''
    Copy a public/Shared form to a users list of forms.
    Eliminates the need to download Excel File and upload again.
    '''
    to_username = request.user.username
    context = RequestContext(request)
    context.message = {'type': None, 'text': '....'}

    def set_form():
        form_owner = request.POST.get('username')
        id_string = request.POST.get('id_string')
        xform = XForm.objects.get(user__username=form_owner, \
                                    id_string=id_string)
        if len(id_string) > 0 and id_string[0].isdigit():
            id_string = '_' + id_string
        path = xform.xls.name
        if default_storage.exists(path):
            xls_file = upload_to(None, '%s%s.xls' % (
                        id_string, XForm.CLONED_SUFFIX), to_username)
            xls_data = default_storage.open(path)
            xls_file = default_storage.save(xls_file, xls_data)
            context.message = u'%s-%s' % (form_owner, xls_file)
            survey = DataDictionary.objects.create(
                user=request.user,
                xls=xls_file
                ).survey
            return {
                'type': 'alert-success',
                'text': _(u'Successfully cloned %(id_string)s into your '\
                        '<a href="%(profile_url)s">profile</a>.' % \
                        {'id_string': survey.id_string,
                         'profile_url': reverse(profile,
                            kwargs={'username': to_username})})
                }
    context.message = publish_form(set_form)
    if request.is_ajax():
        res = loader.render_to_string('message.html',
                context_instance=context).replace("'", r"\'").replace('\n', '')
        return HttpResponse(
                "$('#mfeedback').html('%s').show();" % res)
    else:
        return HttpResponse(context.message['text'])


def profile(request, username):
    context = RequestContext(request)
    content_user = None
    context.num_surveys = Instance.objects.count()
    context.form = QuickConverter()

    # xlsform submission...
    if request.method == 'POST' and request.user.is_authenticated():
        def set_form():
            form = QuickConverter(request.POST, request.FILES)
            survey = form.publish(request.user).survey
            return {
                'type': 'alert-success',
                'text': _(u'Successfully published %s.' % survey.id_string,)
                }
        context.message = publish_form(set_form)

    # profile view...
    content_user = get_object_or_404(User, username=username)
    # for the same user -> dashboard
    if content_user == request.user:
        context.show_dashboard = True
        context.user_surveys = content_user.surveys.count()
        context.all_forms = content_user.xforms.count()
        context.form = QuickConverterFile()
        context.form_url = QuickConverterURL()
        context.odk_url = request.build_absolute_uri("/%s" % request.user.username)
        crowdforms = XForm.objects.filter(
                metadata__data_type=MetaData.CROWDFORM_USERS,
                metadata__data_value=username
            )
        context.crowdforms = crowdforms
    # for any other user -> profile
    profile, created = UserProfile.objects.get_or_create(user=content_user)
    set_profile_data(context, content_user)
    return render_to_response("profile.html", context_instance=context)


def members_list(request):
    context = RequestContext(request)
    users = User.objects.all()
    context.template = 'people.html'
    context.users = users
    return render_to_response("people.html", context_instance=context)


@login_required
def profile_settings(request, username):
    context = RequestContext(request)
    content_user = check_and_set_user(request, username)
    context.content_user = content_user
    profile, created = UserProfile.objects.get_or_create(user=content_user)
    if request.method == 'POST':
        form = UserProfileForm(request.POST, instance=profile)
        if form.is_valid():
            form.save()
            return HttpResponseRedirect(reverse(public_profile,
                kwargs={'username': request.user.username}))
    else:
        form = UserProfileForm(instance=profile)
    return render_to_response("settings.html", { 'form': form },
            context_instance=context)


@require_GET
def public_profile(request, username):
    content_user = check_and_set_user(request, username)
    if isinstance(content_user, HttpResponseRedirect):
        return content_user
    context = RequestContext(request)
    set_profile_data(context, content_user)
    context.is_owner = request.user == content_user
    return render_to_response("profile.html", context_instance=context)


@login_required
def dashboard(request):
    context = RequestContext(request)
    context.form = QuickConverter()
    content_user = request.user
    set_profile_data(context, content_user)
    context.odk_url = request.build_absolute_uri("/%s" % request.user.username)
    return render_to_response("dashboard.html", context_instance=context)


@require_GET
def show(request, username=None, id_string=None, uuid=None):
    if uuid:
        xform = get_object_or_404(XForm, uuid=uuid)
        request.session['public_link'] = MetaData.public_link(xform)
        return HttpResponseRedirect(reverse(show, kwargs={
                    'username': xform.user.username,
                    'id_string': xform.id_string
                    }))
    xform, is_owner, can_edit, can_view = get_xform_and_perms(username,\
            id_string, request)
    # no access
    if not (xform.shared or can_view or request.session.get('public_link')):
        return HttpResponseRedirect(reverse(home))
    context = RequestContext(request)
    context.cloned = len(
        XForm.objects.filter(user__username=request.user.username,
                id_string=id_string + XForm.CLONED_SUFFIX)
    ) > 0
    context.public_link = MetaData.public_link(xform)
    context.is_owner = is_owner
    context.can_edit = can_edit
    context.can_view = can_view or request.session.get('public_link')
    context.xform = xform
    context.content_user = xform.user
    context.base_url = "https://%s" % request.get_host()
    context.source = MetaData.source(xform)
    context.form_license = MetaData.form_license(xform).data_value
    context.data_license = MetaData.data_license(xform).data_value
    context.supporting_docs = MetaData.supporting_docs(xform)
    context.media_upload = MetaData.media_upload(xform)
    context.mapbox_layer = MetaData.mapbox_layer_upload(xform)
    if is_owner:
        context.form_license_form = FormLicenseForm(
                initial={'value': context.form_license})
        context.data_license_form = DataLicenseForm(
                initial={'value': context.data_license})
        context.doc_form = SupportDocForm()
        context.source_form = SourceForm()
        context.media_form = MediaForm()
        context.mapbox_layer_form = MapboxLayerForm()
        context.users_with_perms = get_users_with_perms(xform,
                attach_perms=True).items()
        context.permission_form = PermissionForm(username)
    return render_to_response("show.html", context_instance=context)


@require_GET
def api(request, username=None, id_string=None):
    """
    Returns all results as JSON.  If a parameter string is passed,
    it takes the 'query' parameter, converts this string to a dictionary, an
    that is then used as a MongoDB query string.

    NOTE: only a specific set of operators are allow, currently $or and $and.
    Please send a request if you'd like another operator to be enabled.

    NOTE: Your query must be valid JSON, double check it here,
    http://json.parser.online.fr/

    E.g. api?query='{"last_name": "Smith"}'
    """
    helper_auth_helper(request)
    xform, owner = check_and_set_user_and_form(username, id_string, request)

    if not xform:
        return HttpResponseForbidden('Not shared.')

    try:
        args = {
            'username': username,
            'id_string': id_string,
            'query': request.GET.get('query'),
            'fields': request.GET.get('fields'),
            'sort': request.GET.get('sort')
        }
        if 'start' in request.GET:
            args["start"] = int(request.GET.get('start'))
        if 'limit' in request.GET:
            args["limit"] = int(request.GET.get('limit'))
        if 'count' in request.GET:
            args["count"] = True if int(request.GET.get('count')) > 0 else False
        cursor = ParsedInstance.query_mongo(**args)
    except ValueError, e:
        return HttpResponseBadRequest(e.__str__())
    records = list(record for record in cursor)
    response_text = simplejson.dumps(records)
    if 'callback' in request.GET and request.GET.get('callback') != '':
        callback = request.GET.get('callback')
        response_text = ("%s(%s)" % (callback, response_text))
    return HttpResponse(response_text, mimetype='application/json')


@login_required
def edit(request, username, id_string):
    xform = XForm.objects.get(user__username=username, id_string=id_string)

    if request.GET.get('crowdform'):
        crowdform_action = request.GET['crowdform']
        request_username = request.user.username

        # ensure is crowdform
        if xform.is_crowd_form:
            if crowdform_action == 'delete':
                MetaData.objects.get(
                    xform__id_string=id_string,
                    data_value=request_username,
                    data_type=MetaData.CROWDFORM_USERS
                ).delete()
            elif crowdform_action == 'add':
                MetaData.crowdform_users(xform, request_username)

            return HttpResponseRedirect(reverse(profile, kwargs={
                'username': request_username
            }))

    if username == request.user.username or\
            request.user.has_perm('odk_logger.change_xform', xform):
        if request.POST.get('description'):
            xform.description = request.POST['description']
        elif request.POST.get('title'):
            xform.title = request.POST['title']
        elif request.POST.get('toggle_shared'):
            if request.POST['toggle_shared'] == 'data':
                xform.shared_data = not xform.shared_data
            elif request.POST['toggle_shared'] == 'form':
                xform.shared = not xform.shared
            elif request.POST['toggle_shared'] == 'active':
                xform.downloadable = not xform.downloadable
            elif request.POST['toggle_shared'] == 'crowd':
                if xform.is_crowd_form:
                    xform.is_crowd_form = False
                else:
                    xform.is_crowd_form = True
                    xform.shared = True
                    xform.shared_data = True
        elif request.POST.get('form-license'):
            MetaData.form_license(xform, request.POST['form-license'])
        elif request.POST.get('data-license'):
            MetaData.data_license(xform, request.POST['data-license'])
        elif request.POST.get('source') or request.FILES.get('source'):
            MetaData.source(xform, request.POST.get('source'),
                request.FILES.get('source'))
        elif request.FILES.get('media'):
            MetaData.media_upload(xform, request.FILES.get('media'))
        elif request.POST.get('map_name'):
            mapbox_layer = MapboxLayerForm(request.POST)
            if mapbox_layer.is_valid():
                MetaData.mapbox_layer_upload(xform, mapbox_layer.cleaned_data)
        elif request.FILES:
            MetaData.supporting_docs(xform, request.FILES['doc'])
        xform.update()

        if request.is_ajax():
            return HttpResponse('Updated succeeded.')
        else:
            return HttpResponseRedirect(reverse(show, kwargs={
                        'username': username,
                        'id_string': id_string
                        }))
    return HttpResponseForbidden('Update failed.')


def support(request):
    context = RequestContext(request)
    context.template = 'support.html'
    return render_to_response('base.html', context_instance=context)


def xls2xform(request):
    context = RequestContext(request)
    context.template = 'xls2xform.html'
    return render_to_response('base.html', context_instance=context)


def tutorial(request):
    context = RequestContext(request)
    context.template = 'tutorial.html'
    username = request.user.username if request.user.username else \
        'your-user-name'
    context.odk_url = request.build_absolute_uri("/%s" % username)
    return render_to_response('base.html', context_instance=context)


def syntax(request):
    url = 'https://docs.google.com/document/pub?id=1Dze4IZGr0IoIFuFAI_ohKR5mYUt4IAn5Y-uCJmnv1FQ'
    doc = GoogleDoc(url)
    context = RequestContext(request)
    context.content = doc.to_html()
    return render_to_response('base.html', context_instance=context)


def form_gallery(request):
    """
    Return a list of urls for all the shared xls files. This could be
    made a lot prettier.
    """
    context = RequestContext(request)
    if request.user.is_authenticated():
        context.loggedin_user = request.user
    context.shared_forms = XForm.objects.filter(shared=True)
    # build list of shared forms with cloned suffix
    id_strings_with_cloned_suffix = [
        x.id_string + XForm.CLONED_SUFFIX for x in context.shared_forms
    ]
    # build list of id_strings for forms this user has cloned
    context.cloned = [
        x.id_string.split(XForm.CLONED_SUFFIX)[0] for x in XForm.objects.filter(
                user__username=request.user.username,
                id_string__in=id_strings_with_cloned_suffix
        )
    ]
    return render_to_response('form_gallery.html', context_instance=context)


def download_metadata(request, username, id_string, data_id):
    data = get_object_or_404(MetaData, pk=data_id)
    default_storage = get_storage_class()()
    if request.GET.get('del', False) and username == request.user.username:
        try:
            default_storage.delete(data.data_file.name)
            data.delete()
            return HttpResponseRedirect(reverse(show, kwargs={
                        'username': username,
                        'id_string': id_string
                        }))
        except Exception, e:
            return HttpResponseServerError()
    elif request.GET.get('map_name_del', False) and \
                                            username == request.user.username:
        data.delete()
        return HttpResponseRedirect(reverse(show, kwargs={
                'username': username,
                'id_string': id_string
                }))
    xform = get_object_or_404(XForm,
            user__username=username, id_string=id_string)
    if username == request.user.username or xform.shared:
        data = get_object_or_404(MetaData, pk=data_id)
        file_path = data.data_file.name
        filename, extension = os.path.splitext(file_path.split('/')[-1])
        extension = extension.strip('.')
        default_storage = get_storage_class()()
        if default_storage.exists(file_path):
            response = response_with_mimetype_and_name(data.data_file_type, 
                filename, extension=extension, show_date=False, 
                file_path=file_path)
            return response
        else:
            return HttpResponseNotFound()
    return HttpResponseForbidden('Permission denied.')


def download_media_data(request, username, id_string, data_id):
    data = get_object_or_404(MetaData, id=data_id)
    default_storage = get_storage_class()()
    if request.GET.get('del', False) and username == request.user.username:
        try:
            default_storage.delete(data.data_file.name)
            data.delete()
            return HttpResponseRedirect(reverse(show, kwargs={
                        'username': username,
                        'id_string': id_string
                        }))
        except Exception, e:
            return HttpResponseServerError()
    xform = get_object_or_404(XForm,
            user__username=username, id_string=id_string)
    if username == request.user.username or xform.shared:
        file_path = data.data_file.name
        filename, extension = os.path.splitext(file_path.split('/')[-1])
        extension = extension.strip('.')
        default_storage = get_storage_class()()
        if default_storage.exists(file_path):
            response = response_with_mimetype_and_name(data.data_file_type, 
                filename, extension=extension, show_date=False, 
                file_path=file_path)
            return response
        else:
            return HttpResponseNotFound()
    return HttpResponseForbidden('Permission denied.')


def form_photos(request, username, id_string):
    xform, owner = check_and_set_user_and_form(username, id_string, request)
    if not xform:
        return HttpResponseForbidden('Not shared.')
    context = RequestContext(request)
    context.form_view = True
    context.content_user = owner
    context.xform = xform
    context.images = image_urls_for_form(xform)
    context.profile, created = UserProfile.objects.get_or_create(user=owner)
    return render_to_response('form_photos.html', context_instance=context)


@require_POST
@is_owner
def set_perm(request, username, id_string):
    xform = get_object_or_404(XForm,
            user__username=username, id_string=id_string)
    try:
        perm_type = request.POST['perm_type']
        for_user = request.POST['for_user']
    except KeyError:
        return HttpResponseBadRequest()
    if perm_type in ['edit', 'view', 'remove']:
        user = User.objects.get(username=for_user)
        if perm_type == 'edit':
            assign('change_xform', user, xform)
        elif perm_type == 'view':
            assign('view_xform', user, xform)
        elif perm_type == 'remove':
            remove_perm('change_xform', user, xform)
            remove_perm('view_xform', user, xform)
    elif perm_type == 'link':
        if for_user == 'all':
            MetaData.public_link(xform, True)
        elif for_user == 'none':
            MetaData.public_link(xform, False)
        elif for_user == 'toggle':
            current = MetaData.public_link(xform)
            MetaData.public_link(xform, not current)
    return HttpResponseRedirect(reverse(show, kwargs={
                'username': username,
                'id_string': id_string
            }))


def show_submission(request, username, id_string, uuid):
    xform, is_owner, can_edit, can_view = get_xform_and_perms(username,\
            id_string, request)
    # no access
    if not (xform.shared_data or can_view or
            request.session.get('public_link')):
        return HttpResponseRedirect(reverse(home))
    submission = get_object_or_404(Instance, uuid=uuid)
    return HttpResponseRedirect(reverse(survey_responses,
                kwargs={'instance_id': submission.pk}))


@require_GET
def delete_data(request, username=None, id_string=None):
    xform, owner = check_and_set_user_and_form(username, id_string, request)
    if not xform:
        return HttpResponseForbidden('Not shared.')
    try:
        args = {"username": username, "id_string": id_string, "query": request.GET.get('query'),
                "fields": request.GET.get('fields'), "sort": request.GET.get('sort')}

        if 'limit' in request.GET:
            args["limit"] = int(request.GET.get('limit'))
        cursor = ParsedInstance.query_mongo(**args)
    except ValueError as e:
        return HttpResponseBadRequest(e)

    today = datetime.today().strftime('%Y-%m-%dT%H:%M:%S')
    ParsedInstance.edit_mongo(args['query'], '{ "$set": {"_deleted_at": "%s" }}' % today)

    records = list(record for record in cursor)
    response_text = simplejson.dumps(records)
    if 'callback' in request.GET and request.GET.get('callback') != '':
        callback = request.GET.get('callback')
        response_text = ("%s(%s)" % (callback, response_text))
    return HttpResponse(response_text, mimetype='application/json')<|MERGE_RESOLUTION|>--- conflicted
+++ resolved
@@ -1,4 +1,6 @@
-import os, urllib2
+from datetime import datetime
+import os
+import urllib2
 
 from django import forms
 from django.core.urlresolvers import reverse
@@ -17,8 +19,8 @@
 from guardian.shortcuts import assign, remove_perm, get_users_with_perms
 
 from main.forms import UserProfileForm, FormLicenseForm, DataLicenseForm,\
-     SupportDocForm, QuickConverterFile, QuickConverterURL, QuickConverter,\
-     SourceForm, PermissionForm, MediaForm, MapboxLayerForm
+    SupportDocForm, QuickConverterFile, QuickConverterURL, QuickConverter,\
+    SourceForm, PermissionForm, MediaForm, MapboxLayerForm
 from main.models import UserProfile, MetaData
 from odk_logger.models import Instance, XForm
 from odk_viewer.models import DataDictionary, ParsedInstance
@@ -27,14 +29,9 @@
 from utils.decorators import is_owner
 from utils.logger_tools import response_with_mimetype_and_name, publish_form
 from utils.user_auth import check_and_set_user, set_profile_data,\
-     has_permission, helper_auth_helper, get_xform_and_perms,\
-     check_and_set_user_and_form
-<<<<<<< HEAD
-from django.utils.translation import ugettext_lazy as _
-from datetime import datetime
-=======
-
->>>>>>> 3b284791
+    has_permission, helper_auth_helper, get_xform_and_perms,\
+    check_and_set_user_and_form
+
 
 def home(request):
     context = RequestContext(request)
@@ -42,8 +39,8 @@
     context.num_users = User.objects.count()
     context.num_shared_forms = XForm.objects.filter(shared__exact=1).count()
     if request.user.username:
-        return HttpResponseRedirect(reverse(profile,
-            kwargs={'username': request.user.username}))
+        return HttpResponseRedirect(
+            reverse(profile, kwargs={'username': request.user.username}))
     else:
         return render_to_response('home.html', context_instance=context)
 
@@ -51,16 +48,16 @@
 @login_required
 def login_redirect(request):
     return HttpResponseRedirect(reverse(profile,
-        kwargs={'username': request.user.username}))
+                                kwargs={'username': request.user.username}))
 
 
 @require_POST
 @login_required
 def clone_xlsform(request, username):
-    '''
+    """
     Copy a public/Shared form to a users list of forms.
     Eliminates the need to download Excel File and upload again.
-    '''
+    """
     to_username = request.user.username
     context = RequestContext(request)
     context.message = {'type': None, 'text': '....'}
@@ -68,35 +65,39 @@
     def set_form():
         form_owner = request.POST.get('username')
         id_string = request.POST.get('id_string')
-        xform = XForm.objects.get(user__username=form_owner, \
-                                    id_string=id_string)
+        xform = XForm.objects.get(user__username=form_owner,
+                                  id_string=id_string)
         if len(id_string) > 0 and id_string[0].isdigit():
             id_string = '_' + id_string
         path = xform.xls.name
         if default_storage.exists(path):
             xls_file = upload_to(None, '%s%s.xls' % (
-                        id_string, XForm.CLONED_SUFFIX), to_username)
+                                 id_string, XForm.CLONED_SUFFIX), to_username)
             xls_data = default_storage.open(path)
             xls_file = default_storage.save(xls_file, xls_data)
             context.message = u'%s-%s' % (form_owner, xls_file)
             survey = DataDictionary.objects.create(
                 user=request.user,
                 xls=xls_file
-                ).survey
+            ).survey
             return {
                 'type': 'alert-success',
-                'text': _(u'Successfully cloned %(id_string)s into your '\
-                        '<a href="%(profile_url)s">profile</a>.' % \
-                        {'id_string': survey.id_string,
-                         'profile_url': reverse(profile,
-                            kwargs={'username': to_username})})
-                }
+                'text': _(u'Successfully cloned %(id_string)s into your '
+                          '<a href="%(profile_url)s">profile</a>.' %
+                          {
+                              'id_string': survey.id_string,
+                              'profile_url': reverse(
+                                  profile, kwargs={'username': to_username})
+                          }
+                          )
+            }
     context.message = publish_form(set_form)
     if request.is_ajax():
-        res = loader.render_to_string('message.html',
-                context_instance=context).replace("'", r"\'").replace('\n', '')
+        res = loader.render_to_string(
+            'message.html',
+            context_instance=context).replace("'", r"\'").replace('\n', '')
         return HttpResponse(
-                "$('#mfeedback').html('%s').show();" % res)
+            "$('#mfeedback').html('%s').show();" % res)
     else:
         return HttpResponse(context.message['text'])
 
@@ -115,7 +116,7 @@
             return {
                 'type': 'alert-success',
                 'text': _(u'Successfully published %s.' % survey.id_string,)
-                }
+            }
         context.message = publish_form(set_form)
 
     # profile view...
@@ -127,11 +128,11 @@
         context.all_forms = content_user.xforms.count()
         context.form = QuickConverterFile()
         context.form_url = QuickConverterURL()
-        context.odk_url = request.build_absolute_uri("/%s" % request.user.username)
-        crowdforms = XForm.objects.filter(
-                metadata__data_type=MetaData.CROWDFORM_USERS,
-                metadata__data_value=username
-            )
+        context.odk_url = request.build_absolute_uri(
+            "/%s" % request.user.username
+            metadata__data_type=MetaData.CROWDFORM_USERS,
+            metadata__data_value=username
+        )
         context.crowdforms = crowdforms
     # for any other user -> profile
     profile, created = UserProfile.objects.get_or_create(user=content_user)
@@ -157,12 +158,13 @@
         form = UserProfileForm(request.POST, instance=profile)
         if form.is_valid():
             form.save()
-            return HttpResponseRedirect(reverse(public_profile,
-                kwargs={'username': request.user.username}))
+            return HttpResponseRedirect(reverse(
+                public_profile, kwargs={'username': request.user.username}
+            ))
     else:
         form = UserProfileForm(instance=profile)
-    return render_to_response("settings.html", { 'form': form },
-            context_instance=context)
+    return render_to_response("settings.html", {'form': form},
+                              context_instance=context)
 
 
 @require_GET
@@ -192,18 +194,18 @@
         xform = get_object_or_404(XForm, uuid=uuid)
         request.session['public_link'] = MetaData.public_link(xform)
         return HttpResponseRedirect(reverse(show, kwargs={
-                    'username': xform.user.username,
-                    'id_string': xform.id_string
-                    }))
-    xform, is_owner, can_edit, can_view = get_xform_and_perms(username,\
-            id_string, request)
+            'username': xform.user.username,
+            'id_string': xform.id_string
+        }))
+    xform, is_owner, can_edit, can_view = get_xform_and_perms(
+        username, id_string, request)
     # no access
     if not (xform.shared or can_view or request.session.get('public_link')):
         return HttpResponseRedirect(reverse(home))
     context = RequestContext(request)
     context.cloned = len(
         XForm.objects.filter(user__username=request.user.username,
-                id_string=id_string + XForm.CLONED_SUFFIX)
+                             id_string=id_string + XForm.CLONED_SUFFIX)
     ) > 0
     context.public_link = MetaData.public_link(xform)
     context.is_owner = is_owner
@@ -220,15 +222,17 @@
     context.mapbox_layer = MetaData.mapbox_layer_upload(xform)
     if is_owner:
         context.form_license_form = FormLicenseForm(
-                initial={'value': context.form_license})
+            initial={'value': context.form_license})
         context.data_license_form = DataLicenseForm(
-                initial={'value': context.data_license})
+            initial={'value': context.data_license})
         context.doc_form = SupportDocForm()
         context.source_form = SourceForm()
         context.media_form = MediaForm()
         context.mapbox_layer_form = MapboxLayerForm()
-        context.users_with_perms = get_users_with_perms(xform,
-                attach_perms=True).items()
+        context.users_with_perms = get_users_with_perms(
+            xform,
+            attach_perms=True
+        ).items()
         context.permission_form = PermissionForm(username)
     return render_to_response("show.html", context_instance=context)
 
@@ -267,7 +271,8 @@
         if 'limit' in request.GET:
             args["limit"] = int(request.GET.get('limit'))
         if 'count' in request.GET:
-            args["count"] = True if int(request.GET.get('count')) > 0 else False
+            args["count"] = True if int(request.GET.get('count')) > 0\
+                else False
         cursor = ParsedInstance.query_mongo(**args)
     except ValueError, e:
         return HttpResponseBadRequest(e.__str__())
@@ -328,7 +333,7 @@
             MetaData.data_license(xform, request.POST['data-license'])
         elif request.POST.get('source') or request.FILES.get('source'):
             MetaData.source(xform, request.POST.get('source'),
-                request.FILES.get('source'))
+                            request.FILES.get('source'))
         elif request.FILES.get('media'):
             MetaData.media_upload(xform, request.FILES.get('media'))
         elif request.POST.get('map_name'):
@@ -343,9 +348,9 @@
             return HttpResponse('Updated succeeded.')
         else:
             return HttpResponseRedirect(reverse(show, kwargs={
-                        'username': username,
-                        'id_string': id_string
-                        }))
+                'username': username,
+                'id_string': id_string
+            }))
     return HttpResponseForbidden('Update failed.')
 
 
@@ -371,7 +376,8 @@
 
 
 def syntax(request):
-    url = 'https://docs.google.com/document/pub?id=1Dze4IZGr0IoIFuFAI_ohKR5mYUt4IAn5Y-uCJmnv1FQ'
+    url = 'https://docs.google.com/document/pub?id=1Dze4IZGr0IoIFuFAI_ohKR5mY'\
+        'Ut4IAn5Y-uCJmnv1FQ'
     doc = GoogleDoc(url)
     context = RequestContext(request)
     context.content = doc.to_html()
@@ -393,9 +399,10 @@
     ]
     # build list of id_strings for forms this user has cloned
     context.cloned = [
-        x.id_string.split(XForm.CLONED_SUFFIX)[0] for x in XForm.objects.filter(
-                user__username=request.user.username,
-                id_string__in=id_strings_with_cloned_suffix
+        x.id_string.split(XForm.CLONED_SUFFIX)[0]
+        for x in XForm.objects.filter(
+            user__username=request.user.username,
+            id_string__in=id_strings_with_cloned_suffix
         )
     ]
     return render_to_response('form_gallery.html', context_instance=context)
@@ -409,20 +416,20 @@
             default_storage.delete(data.data_file.name)
             data.delete()
             return HttpResponseRedirect(reverse(show, kwargs={
-                        'username': username,
-                        'id_string': id_string
-                        }))
+                'username': username,
+                'id_string': id_string
+            }))
         except Exception, e:
             return HttpResponseServerError()
-    elif request.GET.get('map_name_del', False) and \
-                                            username == request.user.username:
+    elif request.GET.get('map_name_del', False) and\
+            username == request.user.username:
         data.delete()
         return HttpResponseRedirect(reverse(show, kwargs={
-                'username': username,
-                'id_string': id_string
-                }))
+            'username': username,
+            'id_string': id_string
+        }))
     xform = get_object_or_404(XForm,
-            user__username=username, id_string=id_string)
+                              user__username=username, id_string=id_string)
     if username == request.user.username or xform.shared:
         data = get_object_or_404(MetaData, pk=data_id)
         file_path = data.data_file.name
@@ -430,8 +437,9 @@
         extension = extension.strip('.')
         default_storage = get_storage_class()()
         if default_storage.exists(file_path):
-            response = response_with_mimetype_and_name(data.data_file_type, 
-                filename, extension=extension, show_date=False, 
+            response = response_with_mimetype_and_name(
+                data.data_file_type,
+                filename, extension=extension, show_date=False,
                 file_path=file_path)
             return response
         else:
@@ -447,21 +455,22 @@
             default_storage.delete(data.data_file.name)
             data.delete()
             return HttpResponseRedirect(reverse(show, kwargs={
-                        'username': username,
-                        'id_string': id_string
-                        }))
+                'username': username,
+                'id_string': id_string
+            }))
         except Exception, e:
             return HttpResponseServerError()
     xform = get_object_or_404(XForm,
-            user__username=username, id_string=id_string)
+                              user__username=username, id_string=id_string)
     if username == request.user.username or xform.shared:
         file_path = data.data_file.name
         filename, extension = os.path.splitext(file_path.split('/')[-1])
         extension = extension.strip('.')
         default_storage = get_storage_class()()
         if default_storage.exists(file_path):
-            response = response_with_mimetype_and_name(data.data_file_type, 
-                filename, extension=extension, show_date=False, 
+            response = response_with_mimetype_and_name(
+                data.data_file_type,
+                filename, extension=extension, show_date=False,
                 file_path=file_path)
             return response
         else:
@@ -486,7 +495,7 @@
 @is_owner
 def set_perm(request, username, id_string):
     xform = get_object_or_404(XForm,
-            user__username=username, id_string=id_string)
+                              user__username=username, id_string=id_string)
     try:
         perm_type = request.POST['perm_type']
         for_user = request.POST['for_user']
@@ -510,21 +519,21 @@
             current = MetaData.public_link(xform)
             MetaData.public_link(xform, not current)
     return HttpResponseRedirect(reverse(show, kwargs={
-                'username': username,
-                'id_string': id_string
-            }))
+        'username': username,
+        'id_string': id_string
+    }))
 
 
 def show_submission(request, username, id_string, uuid):
-    xform, is_owner, can_edit, can_view = get_xform_and_perms(username,\
-            id_string, request)
+    xform, is_owner, can_edit, can_view = get_xform_and_perms(
+        username, id_string, request)
     # no access
     if not (xform.shared_data or can_view or
             request.session.get('public_link')):
         return HttpResponseRedirect(reverse(home))
     submission = get_object_or_404(Instance, uuid=uuid)
-    return HttpResponseRedirect(reverse(survey_responses,
-                kwargs={'instance_id': submission.pk}))
+    return HttpResponseRedirect(reverse(
+        survey_responses, kwargs={'instance_id': submission.pk}))
 
 
 @require_GET
@@ -533,8 +542,10 @@
     if not xform:
         return HttpResponseForbidden('Not shared.')
     try:
-        args = {"username": username, "id_string": id_string, "query": request.GET.get('query'),
-                "fields": request.GET.get('fields'), "sort": request.GET.get('sort')}
+        args = {"username": username, "id_string": id_string,
+                "query": request.GET.get('query'),
+                "fields": request.GET.get('fields'),
+                "sort": request.GET.get('sort')}
 
         if 'limit' in request.GET:
             args["limit"] = int(request.GET.get('limit'))
@@ -543,7 +554,8 @@
         return HttpResponseBadRequest(e)
 
     today = datetime.today().strftime('%Y-%m-%dT%H:%M:%S')
-    ParsedInstance.edit_mongo(args['query'], '{ "$set": {"_deleted_at": "%s" }}' % today)
+    ParsedInstance.edit_mongo(
+        args['query'], '{ "$set": {"_deleted_at": "%s" }}' % today)
 
     records = list(record for record in cursor)
     response_text = simplejson.dumps(records)
