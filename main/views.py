--- conflicted
+++ resolved
@@ -2,11 +2,7 @@
 from django.contrib.contenttypes.models import ContentType
 import os
 import json
-<<<<<<< HEAD
-from django import forms
 from django.db import IntegrityError
-=======
->>>>>>> c2a54d5f
 from django.core.urlresolvers import reverse
 from django.core.files.storage import default_storage, get_storage_class
 from django.contrib.auth.decorators import login_required
@@ -33,13 +29,8 @@
 from odk_viewer.models.data_dictionary import upload_to
 from odk_viewer.models.parsed_instance import GLOBAL_SUBMISSION_STATS,\
     DATETIME_FORMAT
-<<<<<<< HEAD
-from odk_viewer.views import image_urls_for_form, survey_responses, \
-    attachment_url
 from odk_viewer.tasks import publish_xlsform_task
-=======
 from odk_viewer.views import survey_responses, attachment_url
->>>>>>> c2a54d5f
 from stats.models import StatsCount
 from stats.tasks import stat_log
 from utils.decorators import is_owner
@@ -148,9 +139,10 @@
             form = QuickConverter(request.POST, request.FILES)
             task_id = form.publish(request.user)
             if task_id:
-                return {'type': 'alert-info',
-                        'text': _(u"XLSForm is being processed."),
-                        'task_id': task_id
+                return {
+                    'type': 'alert-info',
+                    'text': _(u"XLSForm is being processed."),
+                    'task_id': task_id
                 }
         context.message = publish_form(set_form)
 
@@ -1145,9 +1137,7 @@
     else:
         error_msg = _(u"Error Generating QRCODE")
         results = """<div class="alert alert-error">%s</div>""" % error_msg
-
-<<<<<<< HEAD
-    return HttpResponse(img, mimetype='text/html')
+    return HttpResponse(results, mimetype='text/html')
 
 
 @require_POST
@@ -1193,7 +1183,4 @@
     else:
         data['status'] = 'error'
         data['text'] = _(u"Error:Missing task id!")
-    return HttpResponse(json.dumps(data), mimetype='application/json')
-=======
-    return HttpResponse(results, mimetype='text/html')
->>>>>>> c2a54d5f
+    return HttpResponse(json.dumps(data), mimetype='application/json')