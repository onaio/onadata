--- conflicted
+++ resolved
@@ -14,10 +14,10 @@
     left: 15px;
 }
 .legends-container div {
-  margin-bottom: 8px;
+    margin-bottom: 8px;
 }
 .legends-container div:last-child {
-  margin-bottom: 0px;
+    margin-bottom: 0px;
 }
 #legend, #hex-legend {
     background-color: white;
@@ -28,15 +28,15 @@
 #legend ul, #hex-legend ul {list-style: none;margin: 0px}
 #legend ul li {}
 #hex-legend .scale ul li {
-  display: block;
-  float: left;
-  width: 22px;
-  margin: 0 0 6px 0;
-  text-align: center;
+    display: block;
+    float: left;
+    width: 22px;
+    margin: 0 0 6px 0;
+    text-align: center;
 }
 #hex-legend .scale {
-  font-size: 60%;
-  margin: 5px 0 0 0;
+    font-size: 60%;
+    margin: 5px 0 0 0;
 }
 #legend span.legend-bullet {
     width: 15px;
@@ -68,78 +68,60 @@
     margin-bottom: 0;
 }
 #map_canvas {
-	width:100%; 
-	height:100%;
+    width:100%;
+    height:100%;
 }
-<<<<<<< HEAD
-
-.layer-button-container{
-	background-color: rgba(255, 255, 255, 0.8);
-=======
 .leaflet-control-layers-list{
-	margin-bottom: 0px;
+    margin-bottom: 0px;
 }
 
 .layer-button-container{
-	background-color: rgba(255, 255, 255, 0.9);
->>>>>>> fb2f9398
-	box-shadow: 0 0 8px rgba(0,0,0,0.4);
-	border: 1px solid #888;
-	-webkit-border-radius: 8px;
-	border-radius: 8px;
+    background-color: rgba(255, 255, 255, 0.9);
+    box-shadow: 0 0 8px rgba(0,0,0,0.4);
+    border: 1px solid #888;
+    -webkit-border-radius: 8px;
+    border-radius: 8px;
 }
 
-<<<<<<< HEAD
-.layer-button-container .layer-hexbinButton{
-	background-image: url(images/hexbin_overlay.png);
-=======
 .layer-button-container  .layer-markerButton.layer-markerButton-active{
-	background-color: rgba(153, 153, 153, 0.2);
-	-moz-border-radius-topleft: 8px;
-	-moz-border-radius-topright: 8px;
-	border-top-left-radius: 8px;
-	border-top-right-radius: 8px;
-	background-image: url(images/marker_overlay_active.png);
->>>>>>> fb2f9398
-	background-repeat:no-repeat;
-	background-position: center;
-	width: 34px;
-	height: 34px;
-	border-bottom: 1px solid #aaa;
+    background-color: rgba(153, 153, 153, 0.2);
+    -moz-border-radius-topleft: 8px;
+    -moz-border-radius-topright: 8px;
+    border-top-left-radius: 8px;
+    border-top-right-radius: 8px;
+    background-image: url(images/marker_overlay_active.png);
+    background-repeat:no-repeat;
+    background-position: center;
+    width: 34px;
+    height: 34px;
+    border-bottom: 1px solid #aaa;
 }
-<<<<<<< HEAD
-
-=======
->>>>>>> fb2f9398
 .layer-button-container .layer-markerButton{
-	background-image: url(images/marker_overlay.png);
-	background-repeat:no-repeat;
-	background-position: center;
-	width: 34px;
-	height: 34px;
-<<<<<<< HEAD
-=======
-	border-bottom: 1px solid #aaa;
+    background-image: url(images/marker_overlay.png);
+    background-repeat:no-repeat;
+    background-position: center;
+    width: 34px;
+    height: 34px;
+    border-bottom: 1px solid #aaa;
 }
 
 .layer-button-container .layer-hexbinButton{
-	background-image: url(images/hexbin_overlay.png);
-	background-repeat:no-repeat;
-	background-position: center;
-	width: 34px;
-	height: 34px;
+    background-image: url(images/hexbin_overlay.png);
+    background-repeat:no-repeat;
+    background-position: center;
+    width: 34px;
+    height: 34px;
 }
 
 .layer-button-container .layer-hexbinButton.layer-hexbinButton-active{
-	background-color: rgba(153, 153, 153, 0.2);
-	-moz-border-radius-bottomleft: 8px;
-	-moz-border-radius-bottomright: 8px;
-	border-bottom-left-radius: 8px;
-	border-bottom-right-radius: 8px;
-	background-image: url(images/hexbin_overlay_active.png);
-	background-repeat:no-repeat;
-	background-position: center;
-	width: 34px;
-	height: 34px;
->>>>>>> fb2f9398
+    background-color: rgba(153, 153, 153, 0.2);
+    -moz-border-radius-bottomleft: 8px;
+    -moz-border-radius-bottomright: 8px;
+    border-bottom-left-radius: 8px;
+    border-bottom-right-radius: 8px;
+    background-image: url(images/hexbin_overlay_active.png);
+    background-repeat:no-repeat;
+    background-position: center;
+    width: 34px;
+    height: 34px;
 }