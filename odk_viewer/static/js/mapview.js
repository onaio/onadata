var centerLatLng = new L.LatLng(!center.lat?0.0:center.lat, !center.lng?0.0:center.lng);
var defaultZoom = 8;
var mapId = 'map_canvas';
var map;
var layersControl;
// array of mapbox maps to use as base layers - the first one will be the default map
var mapboxMaps = [
    {'label': 'Mapbox Streets', 'url': 'http://a.tiles.mapbox.com/v3/modilabs.map-iuetkf9u.jsonp'},
    {'label': 'MapBox Streets Light', 'url': 'http://a.tiles.mapbox.com/v3/modilabs.map-p543gvbh.jsonp'},
    {'label': 'MapBox Streets Zenburn', 'url': 'http://a.tiles.mapbox.com/v3/modilabs.map-bjhr55gf.jsonp'}
];
var allowResetZoomLevel = true; // used to allow zooming when first loaded
var popupOffset = new L.Point(0, -10);
var notSpecifiedCaption = "Not Specified";
var colorPalette = ['#8DD3C7', '#FB8072', '#FFFFB3', '#BEBADA', '#80B1D3', '#FDB462', '#B3DE69', '#FCCDE5', '#D9D9D9',
    '#BC80BD', '#CCEBC5', '#FFED6F'];
var circleStyle = {
    color: '#fff',
    border: 8,
    fillColor: '#ff3300',
    fillOpacity: 0.9,
    radius: 8
};
// TODO: can we get the entire URL from mongo API
var amazonUrlPrefix = "https://formhub.s3.amazonaws.com/";
var markerLayerGroup = new L.LayerGroup();
var hexbinLayerGroup = new L.LayerGroup();
var hexbinData = null;
var markerLayerLabel = "Marker Layer";
var hexbinLayerLabel = "Hexbin Layer";
// TODO: generate new api key for formhub at https://www.bingmapsportal.com/application/index/1121012?status=NoStatus
var bingAPIKey = 'AtyTytHaexsLBZRFM6xu9DGevbYyVPykavcwVWG6wk24jYiEO9JJSmZmLuekkywR';
var bingMapTypeLabels = {'AerialWithLabels': 'Bing Satellite Map', 'Road': 'Bing Road Map'}; //Road, Aerial or AerialWithLabels
var mapBoxAdditAttribution = " Map data (c) OpenStreetMap contributors, CC-BY-SA";

// map filter vars
var navContainerSelector = ".nav.pull-right";
var legendParentSelector = ".leaflet-control-container";
var legendContainerId = "legend";
var formJSONMngr = new FormJSONManager(formJSONUrl, loadFormJSONCallback);
var formResponseMngr = new FormResponseManager(mongoAPIUrl, loadResponseDataCallback);
var currentLanguageIdx = -1;
var custAdded = false;

function initialize() {
    // Make a new Leaflet map in your container div
    map = new L.Map(mapId).setView(centerLatLng, defaultZoom);
    var overlays = {};
    overlays[markerLayerLabel] = markerLayerGroup;
    overlays[hexbinLayerLabel] = hexbinLayerGroup;
    layersControl = new L.Control.Layers({}, overlays);
    map.addControl(layersControl);
    map.addLayer(markerLayerGroup); //show marker layer by default

    // add bing maps layer
    $.each(bingMapTypeLabels, function(type, label) {
        var bingLayer = new L.TileLayer.Bing(bingAPIKey, type); 
        layersControl.addBaseLayer(bingLayer, label);
    });

    $.each(mapboxMaps, function(idx, mapData){
        // Get metadata about the map from MapBox
        wax.tilejson(mapData.url, function(tilejson) {
            tilejson.attribution += mapBoxAdditAttribution;
            var mapboxstreet = new wax.leaf.connector(tilejson);

            layersControl.addBaseLayer(mapboxstreet, mapData.label);

            // only add default layer to map
<<<<<<< HEAD
            if(idx === 0 && !custAdded)
                map.addLayer(mapboxstreet);
            else if (idx === mapboxMaps.length && custAdded)
=======
            if(idx === 0 && !custAdded) {
                map.addLayer(mapboxstreet);
            } else if (idx === mapboxMaps.length && custAdded) {
>>>>>>> 338a5091
                map.addLayer(mapboxstreet);
                $("input[name=leaflet-base-layers]").attr('checked', true);
            }
        });
    });

    // load form structure/questions
    formJSONMngr.loadFormJSON();
}

// callback called after form's structure has been loaded from form json url
function loadFormJSONCallback()
{
    // we only want to load gps and select one data to begin with
    var fields = getBootstrapFields();

    // load responses
    formResponseMngr.loadResponseData({}, 0, null, fields);
}

// callback called after response data has been loaded via the mongo form API
function loadResponseDataCallback()
{
    formResponseMngr.callback = null;// initial callback is for setup, subsequent reloads must set desired callback
    var dropdownLabel, dropdownLink, dropDownContainer, dropDownCaret, dropDownCaretLink, idx;

    // get geoJSON data to setup points - relies on questions having been parsed
    var geoJSON = formResponseMngr.getAsGeoJSON();

    _rebuildMarkerLayer(geoJSON);

    // just to make sure the nav container exists
    var navContainer = $(navContainerSelector);
    if(navContainer.length == 1)
    {
        // add language selector
        if(formJSONMngr.supportedLanguages.length > 1)
        {
            $('<li />').html(
                $('<a />', { text: "Language", href: '#'}).addClass("language-label")
            ).appendTo(navContainer);

            dropDownContainer = _createElementAndSetAttrs('li', {"class":"dropdown language-picker"});
            dropdownCaretLink = _createElementAndSetAttrs('a', {"href":"#", "class":"dropdown-toggle",
                "data-toggle":"dropdown"});
            dropdownCaret = _createElementAndSetAttrs('b', {"class":"caret"});
            dropdownCaretLink.appendChild(dropdownCaret);
            dropDownContainer.appendChild(dropdownCaretLink);

            var languageUlContainer = _createElementAndSetAttrs("ul", {"class":"dropdown-menu"});

            // create links for select one questions
            selectOneQuestions = formJSONMngr.getSelectOneQuestions();
            for(idx in formJSONMngr.supportedLanguages)
            {
                var language = getLanguageAt(idx);
                var languageAnchor = _createElementAndSetAttrs('a', {"class":"language", "data":idx.toString()}, language);
                var languageLi = _createElementAndSetAttrs('li');
                languageLi.appendChild(languageAnchor);
                languageUlContainer.appendChild(languageLi);
            }
            dropDownContainer.appendChild(languageUlContainer);

            navContainer.append(dropDownContainer);

            // attach callbacks
            $('.language-picker a.language').click(function(){
                var languageIdx = parseInt($(this).attr('data'), 10);
                setLanguage(languageIdx);
            });

            // set default language
            setLanguage(0);
        }
        else
            currentLanguageIdx = 0;// needed for non-multilingual forms

        // check if we have select one questions
        if(formJSONMngr.getNumSelectOneQuestions() > 0)
        {
            $('<li />').html(
                $('<a />', { text: "View By", href: '#'})
            ).appendTo(navContainer);

            dropDownContainer = _createElementAndSetAttrs('li', {"class":"dropdown"});
            dropdownCaretLink = _createElementAndSetAttrs('a', {"href":"#", "class":"dropdown-toggle",
                "data-toggle":"dropdown"});
            dropdownCaret = _createElementAndSetAttrs('b', {"class":"caret"});
            dropdownCaretLink.appendChild(dropdownCaret);
            dropDownContainer.appendChild(dropdownCaretLink);

            var questionUlContainer = _createElementAndSetAttrs("ul", {"class":"dropdown-menu"});

            // create an "All" link to reset the map
            var questionLi = _createSelectOneLi({"name":"", "label":"None"});
            questionUlContainer.appendChild(questionLi);

            // create links for select one questions
            selectOneQuestions = formJSONMngr.getSelectOneQuestions();
            for(idx in selectOneQuestions)
            {
                var question = selectOneQuestions[idx];
                questionLi = _createSelectOneLi(question);
                questionUlContainer.appendChild(questionLi);
            }
            dropDownContainer.appendChild(questionUlContainer);

            navContainer.append(dropDownContainer);
            /*$('.select-one-anchor').click(function(){
             // rel contains the question's unique name
             var questionName = $(this).attr("rel");
             viewByChanged(questionName);
             })*/
        }
    }
    else
        throw "Container '" + navContainerSelector + "' not found";

    // Bind a callback that executes when document.location.hash changes.
    $(window).bind( "hashchange", function(e) {
        var hash = e.fragment;
        viewByChanged(hash);
    });

    // Since the event is only triggered when the hash changes, we need
    // to trigger the event now, to handle the hash the page may have
    // loaded with.
    $(window).trigger( "hashchange" );
}

function setLanguage(idx)
{
    if(idx != currentLanguageIdx)
    {
        var newLanguage = getLanguageAt(idx);
        $('a.language-label').html(newLanguage);
        currentLanguageIdx = idx;
        /// hide all language spans
        $('span.language').hide();
        $(('span.language-'+idx)).show();
    }
}

function _rebuildMarkerLayer(geoJSON, questionName)
{
    var latLngArray = [];
    var questionColorMap = {};
    var randomColorStep = 0;
    var paletteCounter = 0;
    var responseCountValid = false;

    if(questionName)
    {
        var question = formJSONMngr.getQuestionByName(questionName);
        /// check if response count has been calculated for this question
        if(question.hasOwnProperty('responseCounts'))
            responseCountValid = true;
        else
            question.responseCounts = {};

        // formJSONMngr.getChoices returns an object NOT an array so we use children directly here
        var choices = question.children;
        // build an array of choice names so that we can append "Not Specified" to it
        var choiceNames = [];
        for(i=0;i < choices.length;i++)
        {
            var choice = choices[i];
            choiceNames.push(choice.name);
            if(!responseCountValid)
                question.responseCounts[choice.name] = 0;
        }
        choiceNames.push(notSpecifiedCaption);
        if(!responseCountValid)
            question.responseCounts[notSpecifiedCaption] = 0;
        for(i=0;i < choiceNames.length;i++)
        {
            var choiceName = choiceNames[i];
            var choiceColor = null;
            // check if color palette has colors we haven't used
            if(paletteCounter < colorPalette.length)
                choiceColor = colorPalette[paletteCounter++];
            else
            {
                // number of steps is reduced by the number of colors in our palette
                choiceColor = get_random_color(randomColorStep++, (choiceNames.length - colorPalette.length));
            }
            /// save color for this choice
            questionColorMap[choiceName] = choiceColor;
        }
    }

    /// remove existing geoJsonLayer
    markerLayerGroup.clearLayers();

    var geoJsonLayer = new L.GeoJSON(null, {
        pointToLayer: function (latlng){
            var marker = new L.CircleMarker(latlng, circleStyle);
            return marker;
        }
    });

    geoJsonLayer.on("featureparse", function(geoJSONEvt){
        var marker = geoJSONEvt.layer;
        var latLng = marker._latlng;
        latLngArray.push(latLng);

        /// check if questionName is set
        if(questionName)
        {
            var question = formJSONMngr.getQuestionByName(questionName);
            var response = geoJSONEvt.properties[questionName];
            // check if response is missing (user did not specify)
            if(!response)
                response = notSpecifiedCaption;
            /// increment response count if its not been done before
            if(!responseCountValid)
                question.responseCounts[response] += 1;
            var responseColor = questionColorMap[response];
            var newStyle = {
                color: '#fff',
                border: circleStyle.border,
                fillColor: responseColor,
                fillOpacity: circleStyle.fillOpacity,
                radius: circleStyle.opacity
            };
            marker.setStyle(newStyle);
        }
        marker.on('click', function(e){
            var latLng = e.latlng;
            var popup = new L.Popup({offset: popupOffset});
            popup.setLatLng(latLng);

            // open a loading popup so the user knows something is happening
            popup.setContent("Loading...");
            map.openPopup(popup);

            $.getJSON(mongoAPIUrl, {'query': '{"_id":' + geoJSONEvt.id + '}'}).done(function(data){
                var content;
                if(data.length > 0)
                    content = JSONSurveyToHTML(data[0]);
                else
                    content = "An unexpected error occurred";
                popup.setContent(content);
                //map.openPopup(popup);
            });
        });
    });

    /// need this here instead of the constructor so that we can catch the featureparse event
    refreshHexOverLay(); // TODO: add a toggle to do this only if hexOn = true;
    geoJsonLayer.addGeoJSON(geoJSON);
    markerLayerGroup.addLayer(geoJsonLayer);

    if(questionName)
        rebuildLegend(questionName, questionColorMap);
    else
        clearLegend();

    // fitting to bounds with one point will zoom too far
    // don't zoom when we "view by response"
    if (latLngArray.length > 1 && allowResetZoomLevel) {
        var latlngbounds = new L.LatLngBounds(latLngArray);
        map.fitBounds(latlngbounds);
    }
}
function _rebuildHexOverLay(hex_feature_to_polygon_properties) {
    // assumption: _(hexbinLayerGroup._layer).chain().pluck('options').pluck('id').value() 
    // is superset of _(hexdata.features).chain().pluck('properties').pluck('id').value()
    var commonKey, styleOptions;
    var leafletPolygonByID = {}; // caches leafletPolygons by commonKey to avoid search in 2nd loop 
    _(hexbinLayerGroup._layers).each(function(hexbinLPolygon) {
        leafletPolygonByID[hexbinLPolygon.options.id] = hexbinLPolygon;
    });
    _(hexbinData.features).each(function(geoJSONPolygon) {
        commonKey = geoJSONPolygon.properties.id;
        styleOptions = hex_feature_to_polygon_properties(geoJSONPolygon); 
        styleOptions.id = commonKey;
        leafletPolygonByID[commonKey].setStyle(styleOptions);
    });
}

function constructHexBinOverLay() {
    hexbinData = formResponseMngr.getAsHexbinGeoJSON();
    var arr_to_latlng = function(arr) { return new L.LatLng(arr[0], arr[1]); };
    var hex_feature_to_polygon_fn = function(el) {
        return new L.Polygon(_(el.geometry.coordinates).map(arr_to_latlng), 
                            {"id": el.properties.id});
    };
    _(hexbinData.features).each( function(x) {
        hexbinLayerGroup.addLayer(hex_feature_to_polygon_fn(x)); 
    });
}

function _recomputeHexColorsByRatio(questionName, responseNames) {
    if (_(responseNames).contains(notSpecifiedCaption)) 
        responseNames.push(undefined); // hack? if notSpeciedCaption is in repsonseNames, then need to
        // count when instance.response[questionName] doesn't exist, and is therefore ``undefined''
    var hex_feature_to_polygon_properties = function(el) {
        // TODO: remove rawdata from properties, go through formJSONManager or somesuch instead

        /*var numerator = _.reduce(el.properties.rawdata, function(numer, instance) {
                            return numer + (_.contains(responseNames, instance.response[questionName]) ? 1 : 0);
                        }, 0.0);
        var denominator = el.properties.rawdata.length;
        var color = getProportionalColor(numerator / denominator, "greens");
        return { fillColor: color, fillOpacity: 0.9, color: 'grey', weight: 1 };*/
        return {};
                   
    };
    _rebuildHexOverLay(hex_feature_to_polygon_properties);
}

function _hexOverLayByCount()
{
    var hex_feature_to_polygon_properties = function(el) {
        var color = getProportionalColor(el.properties.count / (el.properties.countMax * 1.2));
        return {fillColor: color, fillOpacity: 0.9, color:'grey', weight: 1};
    };
    _rebuildHexOverLay(hex_feature_to_polygon_properties);
}

function refreshHexOverLay() { // refresh hex overlay, in any map state
    // IF we have already calculated hex bin data, and have a filtration active, recomputer colors;
    if (!hexbinData) constructHexBinOverLay();
    if (formResponseMngr._currentSelectOneQuestionName && formResponseMngr._select_one_filters.length)
        _recomputeHexColorsByRatio(formResponseMngr._currentSelectOneQuestionName,
                                   formResponseMngr._select_one_filters);
    else
        _hexOverLayByCount();
}

function removeHexOverLay()
{
    hexbinLayerGroup.clearLayers();
}

function toggleHexOverLay()
{
    if(map.hasLayer(hexbinLayerGroup)) removeHexOverLay();
    else refreshHexOverLay();
}

/*
 * Format the json data to HTML for a map popup
 */
function JSONSurveyToHTML(data)
{
    var idx, dummyContainer, questionName, span;
    var htmlContent = '<table class="table table-bordered table-striped"> <thead>\n<tr>\n<th>Question</th>\n<th>Response</th>\n</tr>\n</thead>\n<tbody>\n';

    // add images if any
    // TODO: this assumes all attachments are images
    if(data._attachments.length > 0)
    {
        var mediaContainer = '<ul class="media-grid">';
        for(idx in data._attachments)
        {
            var attachmentUrl = data._attachments[idx];
            var imgSrc = attachmentsBaseUrl + '?media_file=' + encodeURIComponent(attachmentUrl);
            mediaContainer += '<li><a href="'+imgSrc+'" target="_blank">';
            var imgTag = _createElementAndSetAttrs('img', {"class":"thumbnail", "width":"210", "src": imgSrc});
            dummyContainer = _createElementAndSetAttrs('div', {});
            dummyContainer.appendChild(imgTag);
            mediaContainer += dummyContainer.innerHTML;
            mediaContainer += '</a></li>';

        }
        mediaContainer += '</ul>';
        htmlContent += mediaContainer;
    }

    for(questionName in formJSONMngr.questions)
    {
        if(data[questionName])
        {
            var question  = formJSONMngr.getQuestionByName(questionName);
            var response = _createElementAndSetAttrs('tr', {});
            var td = _createElementAndSetAttrs('td', {});

            for(idx in formJSONMngr.supportedLanguages)
            {
                var language = getLanguageAt(idx);
                var style = "";
                if(idx != currentLanguageIdx)
                {
                    style = "display: none";
                }
                span = _createElementAndSetAttrs('span', {"class": ("language language-" + idx), "style": style}, formJSONMngr.getMultilingualLabel(question, language));
                td.appendChild(span);
            }

            response.appendChild(td);
            td = _createElementAndSetAttrs('td', {}, data[questionName]);
            response.appendChild(td);
            dummyContainer = _createElementAndSetAttrs('div', {});
            dummyContainer.appendChild(response);
            htmlContent += dummyContainer.innerHTML;
        }
    }
    htmlContent += '</tbody></table>';
    return htmlContent;
}

function getLanguageAt(idx)
{
    return language = formJSONMngr.supportedLanguages[idx];
}

function rebuildLegend(questionName, questionColorMap)
{
    var response, language, spanAttrs;
    // TODO: consider creating container once and keeping a variable reference
    var question = formJSONMngr.getQuestionByName(questionName);
    var choices = formJSONMngr.getChoices(question);
    formResponseMngr._currentSelectOneQuestionName = questionName; //TODO: this should be done somewhere else?

    // TODO: consider creating container once and keeping a reference
    // try find existing legend and destroy
    var legendContainer = $(("#"+legendContainerId));
    if(legendContainer.length > 0)
        legendContainer.empty();
    else
    {
        var container = _createElementAndSetAttrs('div', {"id":legendContainerId});
        var legendParent = $(legendParentSelector);
        legendParent.prepend(container);
        legendContainer = $(container);
    }

    legendContainer.attr("style", "diplay:block");
    var legendTitle = _createElementAndSetAttrs('h3', {});
    var i;
    for(i=0;i<formJSONMngr.supportedLanguages.length;i++)
    {
        language = getLanguageAt(i);
        spanAttrs = {"class":("language language-" + i)};
        if(i != currentLanguageIdx)
            spanAttrs.style = "display:none;";
        var questionLabel = formJSONMngr.getMultilingualLabel(question, language);
        var titleSpan = _createElementAndSetAttrs('span', spanAttrs, questionLabel);
        legendTitle.appendChild(titleSpan);
    }
    var legendUl = _createElementAndSetAttrs('ul', {"class":"nav nav-pills nav-stacked"});
    legendContainer.append(legendTitle);
    legendContainer.append(legendUl);
    for(response in questionColorMap)
    {
        var color = questionColorMap[response];
        var responseLi = _createElementAndSetAttrs('li');
        var numResponses = question.responseCounts[response];
        // create the anchor
        var anchorClass = 'legend-label';
        if(formResponseMngr._select_one_filters.indexOf(response) > -1)
            anchorClass += " active";
        else if(numResponses > 0)
            anchorClass += " normal";
        else
            anchorClass += " inactive";
        var legendAnchor = _createElementAndSetAttrs('a', {'class':anchorClass, 'href':'javascript:;', 'rel':response});

        var legendIcon = _createElementAndSetAttrs('span', {"class": "legend-bullet", "style": "background-color: " + color});
        legendAnchor.appendChild(legendIcon);

        var responseCountSpan = _createElementAndSetAttrs('span', {'class':'legend-response-count'}, numResponses.toString());
        legendAnchor.appendChild(responseCountSpan);
        // add a language span for each language
        for(i=0;i<formJSONMngr.supportedLanguages.length;i++)
        {
            var itemLabel = response;
            language = getLanguageAt(i);
            // check if the choices contain this response before we try to get the reponse's label
            if(choices.hasOwnProperty(response))
                itemLabel = formJSONMngr.getMultilingualLabel(choices[response], language);
            spanAttrs = {"class":("item-label language language-" + i)};
            if(i != currentLanguageIdx)
                spanAttrs.style = "display:none";
            var responseText = _createElementAndSetAttrs('span', spanAttrs, itemLabel);
            legendAnchor.appendChild(responseText);
        }

        responseLi.appendChild(legendAnchor);
        legendUl.appendChild(responseLi);
    }

    // bind legend click event
    $('a.legend-label').on('click', function(){
        var elm = $(this);
        var responseName = elm.attr('rel');
        // if element class is normal add response other wise, remove
        if(elm.hasClass('normal'))
            formResponseMngr.addResponseToSelectOneFilter(responseName);
        else
            formResponseMngr.removeResponseFromSelectOneFilter(responseName);
        // reload with new params
        formResponseMngr.callback = filterSelectOneCallback;
        fields = getBootstrapFields();
        formResponseMngr.loadResponseData({}, 0, null, fields);
        formResponseMngr.loadResponseData({});
        refreshHexOverLay();
    });
}

/**
 * Get fields we deem nesseceary to display map/legend
 */
function getBootstrapFields()
{
    // we only want to load gps and select one data to begin with
    var fields = [];
    var idx, question;
    if(!constants) throw "ERROR: constants not found; please include main/static/js/formManagers.js"; 
    for(idx in formJSONMngr.selectOneQuestions)
    {
        question = formJSONMngr.selectOneQuestions[idx];
        fields.push(question[constants.NAME]);
    }

    for(idx in formJSONMngr.geopointQuestions)
    {
        question = formJSONMngr.geopointQuestions[idx];
        fields.push(question[constants.NAME]);
    }
    return fields;
}

function clearLegend()
{
    var legendContainer = $(("#"+legendContainerId));
    if(legendContainer.length > 0)
    {
        legendContainer.empty();
        legendContainer.attr("style", "display:none");
    }
}

function filterSelectOneCallback()
{
    // get geoJSON data to setup points - relies on questions having been parsed so has to be in/after the callback
    var geoJSON = formResponseMngr.getAsGeoJSON();
    _rebuildMarkerLayer(geoJSON, formJSONMngr._currentSelectOneQuestionName);
}

function viewByChanged(questionName)
{
    allowResetZoomLevel = false; // disable zoom reset whenever this is clicked
    // update question name
    formJSONMngr.setCurrentSelectOneQuestionName(questionName);
    formResponseMngr.clearSelectOneFilterResponses();
    // get geoJSON data to setup points
    var geoJSON = formResponseMngr.getAsGeoJSON();

    _rebuildMarkerLayer(geoJSON, questionName);
}

function _createSelectOneLi(question)
{
    var questionLi = _createElementAndSetAttrs("li", {}, "");
    var questionLink = _createElementAndSetAttrs("a", {"href":("#" + question.name), "class":"select-one-anchor",
        "rel": question.name});
    var i;
    for(i=0;i<formJSONMngr.supportedLanguages.length;i++)
    {
        var language = getLanguageAt(i);
        var questionLabel = formJSONMngr.getMultilingualLabel(question, language);
        var spanAttrs = {"class":("language language-" + i)};
        if(i != currentLanguageIdx)
            spanAttrs.style = "display:none";
        var languageSpan = _createElementAndSetAttrs("span", spanAttrs, questionLabel);
        questionLink.appendChild(languageSpan);
    }

    questionLi.appendChild(questionLink);
    return questionLi;
}

function _createElementAndSetAttrs(tag, attributes, text)
{
    var attr;
    var el = document.createElement(tag);
    for(attr in attributes)
    {
        el.setAttribute(attr, attributes[attr]);
    }

    if(text)
    {
        el.appendChild(document.createTextNode(text));
    }
    return el;
}

function get_random_color(step, numOfSteps) {
    // This function generates vibrant, "evenly spaced" colours (i.e. no clustering). This is ideal for creating easily distiguishable vibrant markers in Google Maps and other apps.
    // Adam Cole, 2011-Sept-14
    // HSV to RBG adapted from: http://mjijackson.com/2008/02/rgb-to-hsl-and-rgb-to-hsv-color-model-conversion-algorithms-in-javascript
    var r, g, b;
    var h = step / numOfSteps;
    var i = ~~(h * 6);
    var f = h * 6 - i;
    var q = 1 - f;
    switch(i % 6){
        case 0: r = 1, g = f, b = 0; break;
        case 1: r = q, g = 1, b = 0; break;
        case 2: r = 0, g = 1, b = f; break;
        case 3: r = 0, g = q, b = 1; break;
        case 4: r = f, g = 0, b = 1; break;
        case 5: r = 1, g = 0, b = q; break;
    }
    var c = "#" + ("00" + (~ ~(r * 255)).toString(16)).slice(-2) + ("00" + (~ ~(g * 255)).toString(16)).slice(-2) + ("00" + (~ ~(b * 255)).toString(16)).slice(-2);
    return (c);
}

function select_from_array(array, zero_to_one_inclusive) {
    var epsilon = 0.00001;
    return array[Math.floor(zero_to_one_inclusive * (array.length - epsilon))];

}
function getProportionalColor(zero_to_one, colorscheme) {
    // http://colorbrewer2.org/index.php?type=sequential&scheme=Purples&n=9 -- with first white taken out
    var proportionalColorSchemes = {"purples": ["#EFEDF5", "#DADAEB", "#BCBDDC", "#9E9AC8", "#807DBA", 
                                                "#6A51A3", "#54278F", "#3F007D"],
                                    "greens": ["#DEEBF7", "#C6DBEF", "#9ECAE1", "#6BAED6", "#4292C6", 
                                                "#2171B5", "#08519C", "#08306B"]};
    if (!colorscheme) colorscheme = "purples";
    return select_from_array(proportionalColorSchemes[colorscheme], zero_to_one);
}

function getDichromaticColor(zero_to_one) {
    // http://colorbrewer2.org/index.php?type=diverging&scheme=RdBu&n=11
    var diverging = ["#67001F", "#B2182B", "#D6604D", "#F4A582", "#FDDBC7", "#F7F7F7", 
                     "#D1E5F0", "#92C5DE", "#4393C3", "#2166AC", "#053061"];
    return select_from_array(diverging, zero_to_one);
}<|MERGE_RESOLUTION|>--- conflicted
+++ resolved
@@ -67,15 +67,9 @@
             layersControl.addBaseLayer(mapboxstreet, mapData.label);
 
             // only add default layer to map
-<<<<<<< HEAD
-            if(idx === 0 && !custAdded)
-                map.addLayer(mapboxstreet);
-            else if (idx === mapboxMaps.length && custAdded)
-=======
             if(idx === 0 && !custAdded) {
                 map.addLayer(mapboxstreet);
             } else if (idx === mapboxMaps.length && custAdded) {
->>>>>>> 338a5091
                 map.addLayer(mapboxstreet);
                 $("input[name=leaflet-base-layers]").attr('checked', true);
             }
