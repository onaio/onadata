import os
from django.db import models
from celery.result import AsyncResult
from django.core.files.storage import get_storage_class
from django.db.models.signals import post_delete
from odk_logger.models import XForm
from django.utils.translation import ugettext_lazy, ugettext as _
from tempfile import NamedTemporaryFile


def export_delete_callback(sender, **kwargs):
    export = kwargs['instance']
    storage = get_storage_class()()
    if export.filepath and storage.exists(export.filepath):
        storage.delete(export.filepath)


class Export(models.Model):
    class ExportTypeError(Exception):
        def __unicode__(self):
            return _(u"Invalid export type specified")
        def __str__(self):
            return unicode(self).encode('utf-8')

    XLS_EXPORT = 'xls'
    CSV_EXPORT = 'csv'
    KML_EXPORT = 'kml'
    ZIP_EXPORT = 'zip'
    GDOC_EXPORT = 'gdoc'

    EXPORT_MIMES = {
        'xls': 'vnd.ms-excel',
        'xlsx': 'vnd.openxmlformats',
        'csv': 'application/csv'
    }

    EXPORT_TYPES = [
        (XLS_EXPORT, 'Excel'),
        (CSV_EXPORT, 'CSV'),
        (GDOC_EXPORT, 'GDOC'),
        #(KML_EXPORT, 'kml'),
    ]

    EXPORT_TYPE_DICT = dict(export_type for export_type in EXPORT_TYPES)

    PENDING = 0
    SUCCESSFUL = 1
    FAILED = 2

    # max no. of export files a user can keep
    MAX_EXPORTS = 10

    xform = models.ForeignKey(XForm)
    created_on = models.DateTimeField(auto_now=True, auto_now_add=True)
    filename = models.CharField(max_length=255, null=True, blank=True)
    # need to save an the filedir since when an xform is deleted, it cascades its exports which then try to
    # delete their files and try to access the deleted xform - bad things happen
    filedir = models.CharField(max_length=255, null=True, blank=True)
    export_type = models.CharField(
        max_length=10, choices=EXPORT_TYPES, default=XLS_EXPORT
    )
    task_id = models.CharField(max_length=255, null=True, blank=True)
    # time of last submission when this export was created
    time_of_last_submission = models.DateTimeField(null=True, default=None)
    # status
    internal_status = models.SmallIntegerField(max_length=1, default=PENDING)
    export_url = models.URLField(null=True, default=None)

    class Meta:
        app_label = "odk_viewer"
        unique_together = (("xform", "filename"),)

    def save(self, *args, **kwargs):
        if not self.pk and self.xform:
            # if new, check if we've hit our limit for exports for this form,
            # if so, delete oldest
            # TODO: let user know that last export will be deleted
            num_existing_exports = Export.objects.filter(
                xform=self.xform, export_type=self.export_type).count()

            if num_existing_exports >= self.MAX_EXPORTS:
                Export._delete_oldest_export(self.xform, self.export_type)

            # update time_of_last_submission with xform.time_of_last_submission_update
            self.time_of_last_submission = self.xform.\
                time_of_last_submission_update()
        if self.filename:
<<<<<<< HEAD
            self.set_filename(self.filename)
=======
            self.internal_status = Export.SUCCESSFUL
            #self._update_filedir()
>>>>>>> c74a77c8
        super(Export, self).save(*args, **kwargs)

    @classmethod
    def _delete_oldest_export(cls, xform, export_type):
        oldest_export = Export.objects.filter(
            xform=xform, export_type=export_type).order_by('created_on')[0]
        oldest_export.delete()

    @property
    def is_pending(self):
        return self.status == Export.PENDING

    @property
    def is_successful(self):
        return self.status == Export.SUCCESSFUL

    @property
    def status(self):
        if self.filename:
            # need to have this since existing models will have their internal_status set to PENDING - the default
            return Export.SUCCESSFUL
        elif self.internal_status == Export.FAILED:
            return Export.FAILED
        else:
            return Export.PENDING

    def set_filename(self, filename):
        self.filename = filename
        self.internal_status = Export.SUCCESSFUL
        self._update_filedir()

    def _update_filedir(self):
        assert(self.filename)
        self.filedir = os.path.join(self.xform.user.username,
                                    'exports', self.xform.id_string,
                                    self.export_type)
    @property
    def filepath(self):
        if self.filedir and self.filename:
            return os.path.join(self.filedir, self.filename)
        return None

    @property
    def full_filepath(self):
        if self.filepath:
            default_storage = get_storage_class()()
            try:
                return default_storage.path(self.filepath)
            except NotImplementedError:
                # read file from s3
                name, ext = os.path.splitext(self.filepath)
                tmp = NamedTemporaryFile(suffix=ext, delete=False)
                f = default_storage.open(self.filepath)
                tmp.write(f.read())
                tmp.close()
                return tmp.name
        return None

    @classmethod
    def exports_outdated(cls, xform, export_type):
        # get newest export for xform
        try:
            latest_export = Export.objects.filter(xform=xform, export_type=export_type).latest('created_on')
        except cls.DoesNotExist:
            return True
        else:
            if latest_export.time_of_last_submission is not None \
               and xform.time_of_last_submission_update() is not None:
               return latest_export.time_of_last_submission <\
                      xform.time_of_last_submission_update()
            else:
                # return true if we can't determine the status, to force auto-generation
                return True

    @classmethod
    def is_filename_unique(cls, xform, filename):
        return Export.objects.filter(xform=xform,
            filename=filename).count() == 0

post_delete.connect(export_delete_callback, sender=Export)<|MERGE_RESOLUTION|>--- conflicted
+++ resolved
@@ -85,12 +85,7 @@
             self.time_of_last_submission = self.xform.\
                 time_of_last_submission_update()
         if self.filename:
-<<<<<<< HEAD
-            self.set_filename(self.filename)
-=======
             self.internal_status = Export.SUCCESSFUL
-            #self._update_filedir()
->>>>>>> c74a77c8
         super(Export, self).save(*args, **kwargs)
 
     @classmethod
