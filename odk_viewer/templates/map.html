{% extends 'base.html' %}
{% load i18n %}

{% block additional-headers %}
<meta name="viewport" content="initial-scale=1.0, user-scalable=no" />

<link rel="stylesheet" href="/static/bower_components/leaflet-dist/leaflet.css" />
<link rel="stylesheet" href="/static/css/leaflet.draw.css?v=0.2.0-dev" />
<link rel="stylesheet" href="/static/css/map.css" />
<!--[if lte IE 8]>
    <link rel="stylesheet" href="/static/bower_components/leaflet-dist/leaflet.ie.css" />
    <link rel="stylesheet" href="/static/css/leaflet.draw.ie.css?v=0.2.0-dev" />
<![endif]-->
<<<<<<< HEAD
<script type="text/javascript" src="/static/bower_components/underscore/underscore-min.js"></script>
<script type="text/javascript" src="/static/bower_components/backbone/backbone-min.js"></script>
<script type="text/javascript" src="/static/js/json2.js"></script>
<script type="text/javascript" src="/static/js/dv.js"></script>
<script type="text/javascript" src="/static/js/d3.js"></script>
<script type="text/javascript" src="/static/js/hex.js"></script>
<script type="text/javascript" src="/static/js/d3.hexbin.js"></script>
<script type="text/javascript" src="/static/js/chroma.min.js"></script>
<script type="text/javascript" src="/static/bower_components/leaflet-dist/leaflet-src.js"></script>
<script type="text/javascript" src="/static/js/leaflet.draw.js?v=0.2.0-dev"></script>
<script type="text/javascript" src="/static/js/mapbox.standalone.js?v=1.1.0"></script>
<script type="text/javascript" src="/static/js/custom-button-leaflet.js"></script>
<script src="https://maps.google.com/maps/api/js?v=3.2&sensor=false"></script>
<script type="text/javascript" src="/static/js/Google.js"></script>
<script type="text/javascript" src="/static/js/wax.leaf.min.js?v=6.4.0"></script>
<script type="text/javascript" src="/static/js/TileLayer.Bing.js"></script>
    <style type="text/css">
    .feature-layers-container {
        position: relative;
        bottom: 10px;
        overflow: auto;
        min-height: 300px;
        margin-left: 45px;
    }

    .feature-layer {
        background-color: #ffffff;
        margin-bottom: 4px;
        padding: 4px;
    }
    </style>
=======
>>>>>>> 4682edf2
{% endblock %}

{% block body %}

<body>
  {% include "topbar.html" %}
<<<<<<< HEAD

=======
  {% if mapbox_layer %}
  <script type="text/javascript">
    var customMapBoxTileLayer = {label: '{{mapbox_layer.map_name}}', url: '{{mapbox_layer.link}}'};
  </script>
  {% endif %}
>>>>>>> 4682edf2
  <div id="progress-modal" class="modal hide fade" data-backdrop="static">
      <div class="progress progress-info progress-striped">
          <div class="bar" style="width: 1%"></div>
      </div>
  </div>
  <div id="map_canvas"></div>
<<<<<<< HEAD
  <div id="enketo-modal" class="modal hide enketo-modal">
      <div class="modal-header">
          <button type="button" class="close" data-dismiss="modal"
                  aria-hidden="true">&times;</button>
          <h3>&nbsp;</h3>
      </div>
      <div class="inner-modal">
          <p>One fine body…</p>
      </div>
  </div>
  <div id="delete-modal" class="modal hide fade">
      <div class="modal-header">
          <a data-dismiss="modal" class="close">&times;</a>

          <h3>{% trans "Delete Confirmation" %}</h3>
      </div>
      <div class="modal-body">
          <p>{% trans "Are you sure you want to delete this record. If you are unsure about deleting this record press 'Cancel'." %}</p>
      </div>
      <div class="modal-footer">
          <a href="#" onclick="deleteData();"
             class="btn btn-primary">{% trans "Delete" %}</a>
          <a href="#" onclick="$('#delete-modal').modal('hide');"
             class="btn secondary">{% trans "Cancel" %}</a>
      </div>
  </div>
<script src="/static/js/xform.js?ts=201310231330" type="text/javascript"></script>
<script src="/static/js/map.js?ts=201310221330" type="text/javascript"></script>
{% if mapbox_layer %}
<script type="text/javascript">
	var customMapBoxTileLayer = {label: '{{mapbox_layer.map_name}}', url: '{{mapbox_layer.link}}', attribution: '{{mapbox_layer.attribution}}'};
</script>
{% endif %}
=======
  <div id="enketo-modal" class="modal hide enketo-modal"></div>
	<div id="delete-modal" class="modal hide fade">
	    <div class="modal-header">
	      <a data-dismiss="modal" class="close">&times;</a>
	      <h3>{% trans "Delete Confirmation" %}</h3>
	    </div>
	    <div class="modal-body">
	      <p>{% trans "Are you sure you want to delete this record. If you are unsure about deleting this record press 'Cancel'." %}</p>
	    </div>
	    <div class="modal-footer">
	      <a href="#" onclick="deleteData();" class="btn btn-primary">{% trans "Delete" %}</a>
	      <a href="#" onclick="$('#delete-modal').modal('hide');" class="btn secondary">{% trans "Cancel" %}</a>
	    </div>
	</div>

{% block javascript %}
{{ block.super }}
<script type="text/javascript" src="/static/js/json2.js"></script>
<script type="text/javascript" src="/static/js/leaflet.js?v=0.6.2"></script>
<script type="text/javascript" src="/static/js/leaflet.draw.js?v=0.2.0-dev"></script>
<script type="text/javascript" src="/static/js/mapbox.standalone.js?v=1.1.0"></script>
<script type="text/javascript" src="/static/js/custom-button-leaflet.js"></script>
<script src="https://maps.google.com/maps/api/js?v=3.2&sensor=false"></script>
<script type="text/javascript" src="/static/js/Google.js"></script>
<script type="text/javascript" src="/static/js/wax.leaf.min.js?v=6.4.0"></script>
<script type="text/javascript" src="/static/js/TileLayer.Bing.js"></script>
<script type="text/javascript" src="/static/js/formManagers.js?ts=201303251542"></script>
<script type="text/javascript" src="/static/js/jquery.ba-bbq.min.js"></script>
>>>>>>> 4682edf2
<script type="text/javascript">
	var formJSONUrl = "{{ jsonform_url }}";
	var enketoAddUrl = "{{ enketo_add_url }}";
	var enketoEditUrl = "{{ enketo_edit_url }}";
	enketoEditUrl = enketoEditUrl.slice(0, enketoEditUrl.length -1);
	var mongoAPIUrl = "{{ mongo_api_url }}";
	var deleteAPIUrl = "{{ delete_data_url }}";
    var language_code = "{{LANGUAGE_CODE}}";
	var attachmentsBaseUrl = "{% url "odk_viewer.views.attachment_url" %}";
	var modalVisible = null;
	var idToDelete = null;
    $(document).ready(function(){
        // Initalize Map on load
        initialize();

        $('#selectLanguage').live('change', function() {
            $('.language').hide();
            $('.' + $(this).val()).show();
        });
    });
	function setMapHeight(){
	  var newHeight = $(window).height()-
	      $('.navbar-inner').height()
	  $('#map_canvas').height(newHeight);
	}

	function refreshMap() {
		return window.location.reload();
	}

<<<<<<< HEAD
    (function(){
        var fhMap,
            osmAttribution = gettext(" Map data (c) OpenStreetMap contributors, CC-BY-SA");

        var layer_configs = [
            {type: FH.layers.MAPBOX, label: gettext('Mapbox Streets'), options: {user: 'modilabs', map: 'map-iuetkf9u', attribution: osmAttribution}},
            {type: FH.layers.MAPBOX, label: gettext('MapBox Streets Light'), options: {user: 'modilabs', map: 'map-p543gvbh', attribution: osmAttribution}},
            {type: FH.layers.MAPBOX, label: gettext('MapBox Streets Zenburn'), options: {user: 'modilabs', map: 'map-bjhr55gf', attribution: osmAttribution}},
            {type: FH.layers.MAPBOX, label: gettext('Cloudless Earth'), options: {user: 'modilabs', map: 'map-aef58tqo', attribution: osmAttribution}},
            {type: FH.layers.MAPBOX, label: gettext("Mapbox Streets (Français)"), options: {user: 'modilabs', map: 'map-vdpjhtgz', attribution: osmAttribution}, lang: 'fr'},
            {type: FH.layers.MAPBOX, label: gettext("Mapbox Streets (Español)"), options: {user: 'modilabs', map: 'map-5gjzjlah', attribution: osmAttribution}, lang: 'es'},
            {type: FH.layers.GOOGLE, label: gettext("Google Satellite Map"), options: {type: 'HYBRID'}}
        ];

        // check for a user defined map
        if (typeof customMapBoxTileLayer !== "undefined" && customMapBoxTileLayer) {
            layer_configs.push({
                label: customMapBoxTileLayer.label,
                options: {
                    url: customMapBoxTileLayer.url,
                    attribution: customMapBoxTileLayer.attribution
                },
                is_custom: true
            });
        }

        this.fhMap = fhMap = new FH.Map({
            el: $('#map_canvas'),
            zoom: default_zoom,
            center: [center.lat, center.lng],
            layers: layer_configs
        });

        fhMap.addFeatureLayer(formJSONUrl, mongoAPIUrl);
    }).call(this);
=======
	function highlightRefresh() {
		var btn = $('.refresh-map');
		btn.addClass('btn-warning');
		btn.focus();
	}

	function cleanUpMap(addedPoint) {
		// we could be smarter like: remove/re-add the marker layers
		// and delete the pointer layer
		// but there is just some much of the UI to change
		// and progress bar is triggered anyway on .loadFormJSON();

		// seems like modal was exited before submission was completed.
		//	-> enketo does a redirect in that case.
		// let's just remove a potential Marker
		if (modalVisible === null || modalVisible === true) {
			if (addedPoint === true) {
				// remove last layer containing an icon.
				var last_layer = null;
				$.each(map._layers, function (idx, layer) {
					last_layer = layer;
				});
				if (last_layer._icon !== undefined && last_layer._icon !== null) {
					map.removeLayer(last_layer);
				}
			}
			return;
		}

		// data has probably change. Trigger a full reload.
		// window.location.reload();
		highlightRefresh();
	}

	function displayDataModal(feature_id) {
		var modalElem = $("#enketo-modal");

		// restore non-iframe style
		modalElem.css('overflow', 'auto');

		// hide modal if exist
		exitModal(modalElem);

		addModalCloseButton(modalElem);

		// set temporary content
		var tempContent = $("<h3>Loading...</h3>");
		modalElem.append(tempContent);

		// launch the modal
		modalElem.modal();

		// launch data async retrieval
		$.getJSON(mongoAPIUrl, {'query': '{"_id":' + feature_id + '}'})
        .done(function(data){
            var content;
            if(data.length > 0)
                content = JSONSurveyToHTML(data[0]);
            else
                content = $("<p>An unexpected error occurred</p>");
            // replace content in modal
            modalElem.empty();
            addModalCloseButton(modalElem);
            modalElem.append(content);

            // click on the Edit button
            $('button.edit-submission').click(function () {
                var data_id = $(this).data('id');
                var url = enketoEditUrl + data_id;
                displayEnketoModal(url);
            });

            $('button.del-submission').click(function () {
                var data_id = $(this).data('id');
                requestDataDeletion(data_id);
            });
        });
	}

	function getEditUrl(submission_id) {
		return enketoEditUrl + submission_id;
	}

	function getAddUrl(latlng) {
		if (latlng !== undefined && latlng !== null) {
			var llstr = latlng.toString();
			var lld = llstr.substr(7, llstr.length - 8).replace(" ", "").split(",");
			var lat = lld[0];
			var lng = lld[1];
			return enketoAddUrl + "?geocode_latitude=" + lat + "&geocode_longitude=" + lng;
		}
		return enketoAddUrl;
	}

	function exitModal(modalElem, addedPoint) {
		$(modalElem).empty();
		modalElem.css('overflow', 'auto');
		$(modalElem).modal('hide');
		cleanUpMap(addedPoint);
		modalVisible = null;
	}

	function addModalCloseButton(modalElem, addedPoint) {
        var modalHeader = $('<div>').addClass('modal-header').attr('style', 'border-bottom: none');
    	var closeButton = $("<button />");
    	closeButton.addClass('close').attr('data-dismiss', 'modal').html('&times;');
    	closeButton.click(function () {
    		exitModal($(this).parent(), addedPoint);
    	});
        modalHeader.append(closeButton);
    	modalElem.append(modalHeader);
	}

	function displayEnketoModal(url, addedPoint) {
		// small screens (phones) go straight to the target URL.
		if ($(document).width() < 700) {
			return window.location = url;
		}

    	$("#enketo-modal").empty();
    	$("#enketo-modal").on('hidden', function() {
    		exitModal($(this), addedPoint);
    	});

    	var aFrame = $('<iframe />');
    	aFrame.attr('src', url);
    	aFrame.attr('scrolling', 'yes');
    	aFrame.attr('marginwidth', 0);
    	aFrame.attr('marginheight', 0);
    	aFrame.attr('frameborder', 0);
    	aFrame.attr('vspace', 0);
    	aFrame.attr('hspace', 0);

    	// event fired when src attr changes
    	aFrame.load(function(){
    		// first time is the real load.
			if (modalVisible === null) {
				modalVisible = true;
				return;
			}
			// second time is the redirect. close the modal
			if (modalVisible === true) {
				modalVisible = false;
				exitModal($("#enketo-modal"), addedPoint);
				return;
			}
		});
		addModalCloseButton($("#enketo-modal"), addedPoint);
    	$("#enketo-modal").append(aFrame);
    	$("#enketo-modal").css('overflow', 'hidden');
		$("#enketo-modal").modal();
	}

	function requestDataDeletion(feature_id) {
		$('#enketo-modal').modal('hide');
		idToDelete = feature_id;
		$('#delete-modal').modal();
	}

	function deleteData(){
    	$.post(deleteAPIUrl, {'id': idToDelete})
            .success(function(data){
            	highlightRefresh();
            })
            .error(function(){
               alert("{% trans 'BAD REQUEST' %}");
        	});
        idToDelete = null;
        $('#delete-modal').modal('hide');
	}

	$(document).ready(function() {
        $(window).resize(setMapHeight);
	    setMapHeight();
	    $('#progress-modal').modal({
	        keyboard: false
	    });

	    // add a submission button
	    $('.refresh-map').click(function () {
	    	$(this).removeClass('btn-warning');
	    	refreshMap();
    	});
	});

>>>>>>> 4682edf2
</script>
<script src="/static/js/mapview.js?ts=201311251415" type="text/javascript"></script>
<script src="/static/js/underscore-min.js" type="text/javascript"></script>
<script src="/static/js/d3.js" type="text/javascript"></script>
<script src="/static/js/dv.js" type="text/javascript"></script>
<script src="/static/js/hex.js" type="text/javascript"></script>
<script src="/static/js/d3.hexbin.js" type="text/javascript"></script>
{% endblock %}
</body>
{% endblock %}<|MERGE_RESOLUTION|>--- conflicted
+++ resolved
@@ -11,7 +11,6 @@
     <link rel="stylesheet" href="/static/bower_components/leaflet-dist/leaflet.ie.css" />
     <link rel="stylesheet" href="/static/css/leaflet.draw.ie.css?v=0.2.0-dev" />
 <![endif]-->
-<<<<<<< HEAD
 <script type="text/javascript" src="/static/bower_components/underscore/underscore-min.js"></script>
 <script type="text/javascript" src="/static/bower_components/backbone/backbone-min.js"></script>
 <script type="text/javascript" src="/static/js/json2.js"></script>
@@ -43,30 +42,18 @@
         padding: 4px;
     }
     </style>
-=======
->>>>>>> 4682edf2
 {% endblock %}
 
 {% block body %}
-
 <body>
   {% include "topbar.html" %}
-<<<<<<< HEAD
 
-=======
-  {% if mapbox_layer %}
-  <script type="text/javascript">
-    var customMapBoxTileLayer = {label: '{{mapbox_layer.map_name}}', url: '{{mapbox_layer.link}}'};
-  </script>
-  {% endif %}
->>>>>>> 4682edf2
   <div id="progress-modal" class="modal hide fade" data-backdrop="static">
       <div class="progress progress-info progress-striped">
           <div class="bar" style="width: 1%"></div>
       </div>
   </div>
   <div id="map_canvas"></div>
-<<<<<<< HEAD
   <div id="enketo-modal" class="modal hide enketo-modal">
       <div class="modal-header">
           <button type="button" class="close" data-dismiss="modal"
@@ -100,67 +87,26 @@
 	var customMapBoxTileLayer = {label: '{{mapbox_layer.map_name}}', url: '{{mapbox_layer.link}}', attribution: '{{mapbox_layer.attribution}}'};
 </script>
 {% endif %}
-=======
-  <div id="enketo-modal" class="modal hide enketo-modal"></div>
-	<div id="delete-modal" class="modal hide fade">
-	    <div class="modal-header">
-	      <a data-dismiss="modal" class="close">&times;</a>
-	      <h3>{% trans "Delete Confirmation" %}</h3>
-	    </div>
-	    <div class="modal-body">
-	      <p>{% trans "Are you sure you want to delete this record. If you are unsure about deleting this record press 'Cancel'." %}</p>
-	    </div>
-	    <div class="modal-footer">
-	      <a href="#" onclick="deleteData();" class="btn btn-primary">{% trans "Delete" %}</a>
-	      <a href="#" onclick="$('#delete-modal').modal('hide');" class="btn secondary">{% trans "Cancel" %}</a>
-	    </div>
-	</div>
-
-{% block javascript %}
-{{ block.super }}
-<script type="text/javascript" src="/static/js/json2.js"></script>
-<script type="text/javascript" src="/static/js/leaflet.js?v=0.6.2"></script>
-<script type="text/javascript" src="/static/js/leaflet.draw.js?v=0.2.0-dev"></script>
-<script type="text/javascript" src="/static/js/mapbox.standalone.js?v=1.1.0"></script>
-<script type="text/javascript" src="/static/js/custom-button-leaflet.js"></script>
-<script src="https://maps.google.com/maps/api/js?v=3.2&sensor=false"></script>
-<script type="text/javascript" src="/static/js/Google.js"></script>
-<script type="text/javascript" src="/static/js/wax.leaf.min.js?v=6.4.0"></script>
-<script type="text/javascript" src="/static/js/TileLayer.Bing.js"></script>
-<script type="text/javascript" src="/static/js/formManagers.js?ts=201303251542"></script>
-<script type="text/javascript" src="/static/js/jquery.ba-bbq.min.js"></script>
->>>>>>> 4682edf2
 <script type="text/javascript">
+	var center = {lat: 0, lng: 0};
+    var default_zoom = 13;
 	var formJSONUrl = "{{ jsonform_url }}";
 	var enketoAddUrl = "{{ enketo_add_url }}";
 	var enketoEditUrl = "{{ enketo_edit_url }}";
-	enketoEditUrl = enketoEditUrl.slice(0, enketoEditUrl.length -1);
+	enketoEditUrl = enketoEditUrl.slice(0, enketoEditUrl.length - 1);
 	var mongoAPIUrl = "{{ mongo_api_url }}";
 	var deleteAPIUrl = "{{ delete_data_url }}";
     var language_code = "{{LANGUAGE_CODE}}";
 	var attachmentsBaseUrl = "{% url "odk_viewer.views.attachment_url" %}";
-	var modalVisible = null;
-	var idToDelete = null;
-    $(document).ready(function(){
-        // Initalize Map on load
-        initialize();
 
-        $('#selectLanguage').live('change', function() {
-            $('.language').hide();
-            $('.' + $(this).val()).show();
-        });
-    });
 	function setMapHeight(){
-	  var newHeight = $(window).height()-
-	      $('.navbar-inner').height()
-	  $('#map_canvas').height(newHeight);
+        var newHeight = $(window).height() - $('.navbar-inner').height();
+        $('#map_canvas').height(newHeight);
 	}
 
-	function refreshMap() {
-		return window.location.reload();
-	}
+    $(document).ready(setMapHeight);
+	$(window).resize(setMapHeight);
 
-<<<<<<< HEAD
     (function(){
         var fhMap,
             osmAttribution = gettext(" Map data (c) OpenStreetMap contributors, CC-BY-SA");
@@ -196,200 +142,6 @@
 
         fhMap.addFeatureLayer(formJSONUrl, mongoAPIUrl);
     }).call(this);
-=======
-	function highlightRefresh() {
-		var btn = $('.refresh-map');
-		btn.addClass('btn-warning');
-		btn.focus();
-	}
-
-	function cleanUpMap(addedPoint) {
-		// we could be smarter like: remove/re-add the marker layers
-		// and delete the pointer layer
-		// but there is just some much of the UI to change
-		// and progress bar is triggered anyway on .loadFormJSON();
-
-		// seems like modal was exited before submission was completed.
-		//	-> enketo does a redirect in that case.
-		// let's just remove a potential Marker
-		if (modalVisible === null || modalVisible === true) {
-			if (addedPoint === true) {
-				// remove last layer containing an icon.
-				var last_layer = null;
-				$.each(map._layers, function (idx, layer) {
-					last_layer = layer;
-				});
-				if (last_layer._icon !== undefined && last_layer._icon !== null) {
-					map.removeLayer(last_layer);
-				}
-			}
-			return;
-		}
-
-		// data has probably change. Trigger a full reload.
-		// window.location.reload();
-		highlightRefresh();
-	}
-
-	function displayDataModal(feature_id) {
-		var modalElem = $("#enketo-modal");
-
-		// restore non-iframe style
-		modalElem.css('overflow', 'auto');
-
-		// hide modal if exist
-		exitModal(modalElem);
-
-		addModalCloseButton(modalElem);
-
-		// set temporary content
-		var tempContent = $("<h3>Loading...</h3>");
-		modalElem.append(tempContent);
-
-		// launch the modal
-		modalElem.modal();
-
-		// launch data async retrieval
-		$.getJSON(mongoAPIUrl, {'query': '{"_id":' + feature_id + '}'})
-        .done(function(data){
-            var content;
-            if(data.length > 0)
-                content = JSONSurveyToHTML(data[0]);
-            else
-                content = $("<p>An unexpected error occurred</p>");
-            // replace content in modal
-            modalElem.empty();
-            addModalCloseButton(modalElem);
-            modalElem.append(content);
-
-            // click on the Edit button
-            $('button.edit-submission').click(function () {
-                var data_id = $(this).data('id');
-                var url = enketoEditUrl + data_id;
-                displayEnketoModal(url);
-            });
-
-            $('button.del-submission').click(function () {
-                var data_id = $(this).data('id');
-                requestDataDeletion(data_id);
-            });
-        });
-	}
-
-	function getEditUrl(submission_id) {
-		return enketoEditUrl + submission_id;
-	}
-
-	function getAddUrl(latlng) {
-		if (latlng !== undefined && latlng !== null) {
-			var llstr = latlng.toString();
-			var lld = llstr.substr(7, llstr.length - 8).replace(" ", "").split(",");
-			var lat = lld[0];
-			var lng = lld[1];
-			return enketoAddUrl + "?geocode_latitude=" + lat + "&geocode_longitude=" + lng;
-		}
-		return enketoAddUrl;
-	}
-
-	function exitModal(modalElem, addedPoint) {
-		$(modalElem).empty();
-		modalElem.css('overflow', 'auto');
-		$(modalElem).modal('hide');
-		cleanUpMap(addedPoint);
-		modalVisible = null;
-	}
-
-	function addModalCloseButton(modalElem, addedPoint) {
-        var modalHeader = $('<div>').addClass('modal-header').attr('style', 'border-bottom: none');
-    	var closeButton = $("<button />");
-    	closeButton.addClass('close').attr('data-dismiss', 'modal').html('&times;');
-    	closeButton.click(function () {
-    		exitModal($(this).parent(), addedPoint);
-    	});
-        modalHeader.append(closeButton);
-    	modalElem.append(modalHeader);
-	}
-
-	function displayEnketoModal(url, addedPoint) {
-		// small screens (phones) go straight to the target URL.
-		if ($(document).width() < 700) {
-			return window.location = url;
-		}
-
-    	$("#enketo-modal").empty();
-    	$("#enketo-modal").on('hidden', function() {
-    		exitModal($(this), addedPoint);
-    	});
-
-    	var aFrame = $('<iframe />');
-    	aFrame.attr('src', url);
-    	aFrame.attr('scrolling', 'yes');
-    	aFrame.attr('marginwidth', 0);
-    	aFrame.attr('marginheight', 0);
-    	aFrame.attr('frameborder', 0);
-    	aFrame.attr('vspace', 0);
-    	aFrame.attr('hspace', 0);
-
-    	// event fired when src attr changes
-    	aFrame.load(function(){
-    		// first time is the real load.
-			if (modalVisible === null) {
-				modalVisible = true;
-				return;
-			}
-			// second time is the redirect. close the modal
-			if (modalVisible === true) {
-				modalVisible = false;
-				exitModal($("#enketo-modal"), addedPoint);
-				return;
-			}
-		});
-		addModalCloseButton($("#enketo-modal"), addedPoint);
-    	$("#enketo-modal").append(aFrame);
-    	$("#enketo-modal").css('overflow', 'hidden');
-		$("#enketo-modal").modal();
-	}
-
-	function requestDataDeletion(feature_id) {
-		$('#enketo-modal').modal('hide');
-		idToDelete = feature_id;
-		$('#delete-modal').modal();
-	}
-
-	function deleteData(){
-    	$.post(deleteAPIUrl, {'id': idToDelete})
-            .success(function(data){
-            	highlightRefresh();
-            })
-            .error(function(){
-               alert("{% trans 'BAD REQUEST' %}");
-        	});
-        idToDelete = null;
-        $('#delete-modal').modal('hide');
-	}
-
-	$(document).ready(function() {
-        $(window).resize(setMapHeight);
-	    setMapHeight();
-	    $('#progress-modal').modal({
-	        keyboard: false
-	    });
-
-	    // add a submission button
-	    $('.refresh-map').click(function () {
-	    	$(this).removeClass('btn-warning');
-	    	refreshMap();
-    	});
-	});
-
->>>>>>> 4682edf2
 </script>
-<script src="/static/js/mapview.js?ts=201311251415" type="text/javascript"></script>
-<script src="/static/js/underscore-min.js" type="text/javascript"></script>
-<script src="/static/js/d3.js" type="text/javascript"></script>
-<script src="/static/js/dv.js" type="text/javascript"></script>
-<script src="/static/js/hex.js" type="text/javascript"></script>
-<script src="/static/js/d3.hexbin.js" type="text/javascript"></script>
-{% endblock %}
 </body>
 {% endblock %}